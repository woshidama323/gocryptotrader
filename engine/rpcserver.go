--- conflicted
+++ resolved
@@ -67,10 +67,7 @@
 // RPCServer struct
 type RPCServer struct {
 	*Engine
-<<<<<<< HEAD
-=======
 	gctrpc.UnimplementedGoCryptoTraderServer
->>>>>>> f3da99bf
 }
 
 func (bot *Engine) authenticateClient(ctx context.Context) (context.Context, error) {
@@ -130,11 +127,7 @@
 		grpc.UnaryInterceptor(grpcauth.UnaryServerInterceptor(engine.authenticateClient)),
 	}
 	server := grpc.NewServer(opts...)
-<<<<<<< HEAD
-	s := RPCServer{engine}
-=======
 	s := RPCServer{Engine: engine}
->>>>>>> f3da99bf
 	gctrpc.RegisterGoCryptoTraderServer(server, &s)
 
 	go func() {
@@ -1044,8 +1037,6 @@
 	}
 	return &gctrpc.GenericResponse{Status: MsgStatusSuccess,
 		Data: fmt.Sprintf("order %s cancelled", r.OrderId)}, nil
-<<<<<<< HEAD
-=======
 }
 
 // CancelBatchOrders cancels an orders specified by exchange, currency pair and asset type
@@ -1090,14 +1081,10 @@
 			OrderStatus: status,
 		}},
 	}, nil
->>>>>>> f3da99bf
 }
 
 // CancelAllOrders cancels all orders, filterable by exchange
 func (s *RPCServer) CancelAllOrders(_ context.Context, r *gctrpc.CancelAllOrdersRequest) (*gctrpc.CancelAllOrdersResponse, error) {
-<<<<<<< HEAD
-	return &gctrpc.CancelAllOrdersResponse{}, common.ErrNotYetImplemented
-=======
 	exch := s.GetExchangeByName(r.Exchange)
 	if exch == nil {
 		return &gctrpc.CancelAllOrdersResponse{}, errExchangeNotLoaded
@@ -1111,7 +1098,6 @@
 	return &gctrpc.CancelAllOrdersResponse{
 		Count: resp.Count, // count of deleted orders
 	}, nil
->>>>>>> f3da99bf
 }
 
 // GetEvents returns the stored events list
@@ -1317,8 +1303,6 @@
 // WithdrawalEventsByExchange returns previous withdrawal request details by exchange
 func (s *RPCServer) WithdrawalEventsByExchange(_ context.Context, r *gctrpc.WithdrawalEventsByExchangeRequest) (*gctrpc.WithdrawalEventsByExchangeResponse, error) {
 	if !s.Config.Database.Enabled {
-<<<<<<< HEAD
-=======
 		if r.Id == "" {
 			exch := s.GetExchangeByName(r.Exchange)
 			if exch == nil {
@@ -1333,7 +1317,6 @@
 
 			return parseWithdrawalsHistory(ret, exch.GetName(), int(r.Limit)), nil
 		}
->>>>>>> f3da99bf
 		return nil, database.ErrDatabaseSupportDisabled
 	}
 	if r.Id == "" {
@@ -1794,7 +1777,6 @@
 	}
 	if r.Start == r.End {
 		return nil, errors.New(errStartEndTimesUnset)
-<<<<<<< HEAD
 	}
 
 	var klineItem kline.Item
@@ -1867,179 +1849,6 @@
 			return nil, err
 		}
 		klineItem.Candles = append(klineItem.Candles, tradeDataKline.Candles...)
-	}
-
-	resp.Exchange = klineItem.Exchange
-	for i := range klineItem.Candles {
-		resp.Candle = append(resp.Candle, &gctrpc.Candle{
-			Time:   klineItem.Candles[i].Time.In(time.UTC).Format(common.SimpleTimeFormatWithTimezone),
-			Low:    klineItem.Candles[i].Low,
-			High:   klineItem.Candles[i].High,
-			Open:   klineItem.Candles[i].Open,
-			Close:  klineItem.Candles[i].Close,
-			Volume: klineItem.Candles[i].Volume,
-		})
-	}
-
-	if r.Sync && !r.UseDb {
-		_, err = kline.StoreInDatabase(&klineItem, r.Force)
-		if err != nil {
-			if errors.Is(err, exchangeDB.ErrNoExchangeFound) {
-				return nil, errors.New("exchange was not found in database, you can seed existing data or insert a new exchange via the dbseed")
-			}
-			return nil, err
-		}
-	}
-
-	return &resp, nil
-}
-
-func fillMissingCandlesWithStoredTrades(startTime, endTime time.Time, klineItem *kline.Item) (*kline.Item, error) {
-	var response kline.Item
-	var candleTimes []time.Time
-	for i := range klineItem.Candles {
-		candleTimes = append(candleTimes, klineItem.Candles[i].Time)
-	}
-	ranges, err := timeperiods.FindTimeRangesContainingData(startTime, endTime, klineItem.Interval.Duration(), candleTimes)
-	if err != nil {
-		return nil, err
-	}
-
-	for i := range ranges {
-		if ranges[i].HasDataInRange {
-			continue
-		}
-		var tradeCandles kline.Item
-		trades, err := trade.GetTradesInRange(
-			klineItem.Exchange,
-			klineItem.Asset.String(),
-			klineItem.Pair.Base.String(),
-			klineItem.Pair.Quote.String(),
-			ranges[i].StartOfRange,
-			ranges[i].EndOfRange,
-		)
-		if err != nil {
-			return klineItem, err
-		}
-		if len(trades) == 0 {
-			continue
-		}
-		tradeCandles, err = trade.ConvertTradesToCandles(klineItem.Interval, trades...)
-		if err != nil {
-			return klineItem, err
-		}
-		if len(tradeCandles.Candles) == 0 {
-			continue
-		}
-
-		for i := range tradeCandles.Candles {
-			response.Candles = append(response.Candles, tradeCandles.Candles[i])
-		}
-
-		for i := range response.Candles {
-			log.Infof(log.GRPCSys,
-				"Filled requested OHLCV data for %v %v %v interval at %v with trade data",
-				klineItem.Exchange,
-				klineItem.Pair.String(),
-				klineItem.Asset,
-				response.Candles[i].Time.In(time.UTC).Format(common.SimpleTimeFormatWithTimezone),
-			)
-		}
-	}
-
-	return &response, nil
-}
-
-// GCTScriptStatus returns a slice of current running scripts that includes next run time and uuid
-func (s *RPCServer) GCTScriptStatus(_ context.Context, r *gctrpc.GCTScriptStatusRequest) (*gctrpc.GCTScriptStatusResponse, error) {
-	if !s.GctScriptManager.Started() {
-		return &gctrpc.GCTScriptStatusResponse{Status: gctscript.ErrScriptingDisabled.Error()}, nil
-=======
-	}
-
-	var klineItem kline.Item
-	UTCStartTime, err := time.Parse(common.SimpleTimeFormat, r.Start)
-	if err != nil {
-		return nil, err
-	}
-	var UTCEndTime time.Time
-	UTCEndTime, err = time.Parse(common.SimpleTimeFormat, r.End)
-	if err != nil {
-		return nil, err
-	}
-	interval := kline.Interval(r.TimeInterval)
-
-	resp := gctrpc.GetHistoricCandlesResponse{
-		Interval: interval.Short(),
-		Pair:     r.Pair,
-		Start:    r.Start,
-		End:      r.End,
->>>>>>> f3da99bf
-	}
-
-	a, err := asset.New(r.AssetType)
-	if err != nil {
-		return nil, err
-	}
-
-<<<<<<< HEAD
-	resp := &gctrpc.GCTScriptStatusResponse{
-		Status: fmt.Sprintf("%v of %v virtual machines running", gctscript.VMSCount.Len(), s.GctScriptManager.GetMaxVirtualMachines()),
-=======
-	pair := currency.Pair{
-		Delimiter: r.Pair.Delimiter,
-		Base:      currency.NewCode(r.Pair.Base),
-		Quote:     currency.NewCode(r.Pair.Quote),
-	}
-	if r.UseDb {
-		klineItem, err = kline.LoadFromDatabase(r.Exchange,
-			pair,
-			a,
-			interval,
-			UTCStartTime,
-			UTCEndTime)
-		if err != nil {
-			return nil, err
-		}
-	} else {
-		exchangeEngine := s.GetExchangeByName(r.Exchange)
-		if exchangeEngine == nil {
-			return nil, errors.New("Exchange " + r.Exchange + " not found")
-		}
-		if r.ExRequest {
-			klineItem, err = exchangeEngine.GetHistoricCandlesExtended(pair,
-				a,
-				UTCStartTime,
-				UTCEndTime,
-				interval)
-		} else {
-			klineItem, err = exchangeEngine.GetHistoricCandles(pair,
-				a,
-				UTCStartTime,
-				UTCEndTime,
-				interval)
-		}
->>>>>>> f3da99bf
-	}
-
-	if err != nil {
-		return nil, err
-	}
-
-<<<<<<< HEAD
-// GCTScriptQuery queries a running script and returns script running information
-func (s *RPCServer) GCTScriptQuery(_ context.Context, r *gctrpc.GCTScriptQueryRequest) (*gctrpc.GCTScriptQueryResponse, error) {
-	if !s.GctScriptManager.Started() {
-		return &gctrpc.GCTScriptQueryResponse{Status: gctscript.ErrScriptingDisabled.Error()}, nil
-=======
-	if r.FillMissingWithTrades {
-		var tradeDataKline *kline.Item
-		tradeDataKline, err = fillMissingCandlesWithStoredTrades(UTCStartTime, UTCEndTime, &klineItem)
-		if err != nil {
-			return nil, err
-		}
-		klineItem.Candles = append(klineItem.Candles, tradeDataKline.Candles...)
->>>>>>> f3da99bf
 	}
 
 	resp.Exchange = klineItem.Exchange
@@ -2403,54 +2212,6 @@
 
 	if r.Status {
 		err := s.GctScriptManager.Autoload(r.Script, true)
-<<<<<<< HEAD
-		if err != nil {
-			return &gctrpc.GenericResponse{Status: "error", Data: err.Error()}, nil
-		}
-		return &gctrpc.GenericResponse{Status: "success", Data: "script " + r.Script + " removed from autoload list"}, nil
-	}
-
-	err := s.GctScriptManager.Autoload(r.Script, false)
-	if err != nil {
-		return &gctrpc.GenericResponse{Status: "error", Data: err.Error()}, nil
-	}
-	return &gctrpc.GenericResponse{Status: "success", Data: "script " + r.Script + " added to autoload list"}, nil
-}
-
-// SetExchangeAsset enables or disables an exchanges asset type
-func (s *RPCServer) SetExchangeAsset(_ context.Context, r *gctrpc.SetExchangeAssetRequest) (*gctrpc.GenericResponse, error) {
-	exch := s.GetExchangeByName(r.Exchange)
-	if exch == nil {
-		return nil, errExchangeNotLoaded
-	}
-
-	exchCfg, err := s.Config.GetExchangeConfig(r.Exchange)
-	if err != nil {
-		return nil, err
-	}
-
-	base := exch.GetBase()
-	if base == nil {
-		return nil, errExchangeBaseNotFound
-	}
-
-	if r.Asset == "" {
-		return nil, errors.New("asset type must be specified")
-	}
-
-	a, err := asset.New(r.Asset)
-	if err != nil {
-		return nil, err
-	}
-
-	err = base.CurrencyPairs.SetAssetEnabled(a, r.Enable)
-	if err != nil {
-		return nil, err
-	}
-	err = exchCfg.CurrencyPairs.SetAssetEnabled(a, r.Enable)
-	if err != nil {
-		return nil, err
-=======
 		if err != nil {
 			return &gctrpc.GenericResponse{Status: "error", Data: err.Error()}, nil
 		}
@@ -3150,17 +2911,9 @@
 		}
 
 		stream.Send(grpcTrades)
->>>>>>> f3da99bf
 	}
 	stream.Send(resp)
 
-<<<<<<< HEAD
-	return &gctrpc.GenericResponse{Status: MsgStatusSuccess}, nil
-}
-
-// SetAllExchangePairs enables or disables an exchanges pairs
-func (s *RPCServer) SetAllExchangePairs(_ context.Context, r *gctrpc.SetExchangeAllPairsRequest) (*gctrpc.GenericResponse, error) {
-=======
 	return nil
 }
 
@@ -3169,239 +2922,10 @@
 	if r.Exchange == "" || r.Pair == nil || r.AssetType == "" || r.Pair.String() == "" {
 		return nil, errInvalidArguments
 	}
->>>>>>> f3da99bf
 	exch := s.GetExchangeByName(r.Exchange)
 	if exch == nil {
 		return nil, errExchangeNotLoaded
 	}
-<<<<<<< HEAD
-
-	exchCfg, err := s.Config.GetExchangeConfig(r.Exchange)
-	if err != nil {
-		return nil, err
-	}
-
-	base := exch.GetBase()
-	if base == nil {
-		return nil, errExchangeBaseNotFound
-	}
-
-	assets := base.CurrencyPairs.GetAssetTypes()
-
-	if r.Enable {
-		for i := range assets {
-			var pairs currency.Pairs
-			pairs, err = base.CurrencyPairs.GetPairs(assets[i], false)
-			if err != nil {
-				return nil, err
-			}
-			exchCfg.CurrencyPairs.StorePairs(assets[i], pairs, true)
-			base.CurrencyPairs.StorePairs(assets[i], pairs, true)
-		}
-	} else {
-		for i := range assets {
-			exchCfg.CurrencyPairs.StorePairs(assets[i], nil, true)
-			base.CurrencyPairs.StorePairs(assets[i], nil, true)
-		}
-	}
-
-	if exch.IsWebsocketEnabled() && base.Websocket.IsConnected() {
-		err = exch.FlushWebsocketChannels()
-		if err != nil {
-			return nil, err
-		}
-	}
-
-	return &gctrpc.GenericResponse{Status: MsgStatusSuccess}, nil
-}
-
-// UpdateExchangeSupportedPairs forces an update of the supported pairs which
-// will update the available pairs list and remove any assets that are disabled
-// by the exchange
-func (s *RPCServer) UpdateExchangeSupportedPairs(_ context.Context, r *gctrpc.UpdateExchangeSupportedPairsRequest) (*gctrpc.GenericResponse, error) {
-	exch := s.GetExchangeByName(r.Exchange)
-	if exch == nil {
-		return nil, errExchangeNotLoaded
-	}
-
-	base := exch.GetBase()
-	if base == nil {
-		return nil, errExchangeBaseNotFound
-	}
-
-	if !base.GetEnabledFeatures().AutoPairUpdates {
-		return nil,
-			errors.New("cannot auto pair update for exchange, a manual update is needed")
-	}
-
-	err := exch.UpdateTradablePairs(false)
-	if err != nil {
-		return nil, err
-	}
-
-	if exch.IsWebsocketEnabled() {
-		err = exch.FlushWebsocketChannels()
-		if err != nil {
-			return nil, err
-		}
-	}
-	return &gctrpc.GenericResponse{Status: MsgStatusSuccess}, nil
-}
-
-// GetExchangeAssets returns the supported asset types
-func (s *RPCServer) GetExchangeAssets(_ context.Context, r *gctrpc.GetExchangeAssetsRequest) (*gctrpc.GetExchangeAssetsResponse, error) {
-	exch := s.GetExchangeByName(r.Exchange)
-	if exch == nil {
-		return nil, errExchangeNotLoaded
-	}
-
-	return &gctrpc.GetExchangeAssetsResponse{
-		Assets: exch.GetAssetTypes().JoinToString(","),
-	}, nil
-}
-
-// WebsocketGetInfo returns websocket connection information
-func (s *RPCServer) WebsocketGetInfo(_ context.Context, r *gctrpc.WebsocketGetInfoRequest) (*gctrpc.WebsocketGetInfoResponse, error) {
-	exch := s.GetExchangeByName(r.Exchange)
-	if exch == nil {
-		return nil, errExchangeNotLoaded
-	}
-
-	w, err := exch.GetWebsocket()
-	if err != nil {
-		return nil, err
-	}
-
-	return &gctrpc.WebsocketGetInfoResponse{
-		Exchange:      exch.GetName(),
-		Supported:     exch.SupportsWebsocket(),
-		Enabled:       exch.IsWebsocketEnabled(),
-		Authenticated: w.CanUseAuthenticatedEndpoints(),
-		RunningUrl:    w.GetWebsocketURL(),
-		ProxyAddress:  w.GetProxyAddress(),
-	}, nil
-}
-
-// WebsocketSetEnabled enables or disables the websocket client
-func (s *RPCServer) WebsocketSetEnabled(_ context.Context, r *gctrpc.WebsocketSetEnabledRequest) (*gctrpc.GenericResponse, error) {
-	exch := s.GetExchangeByName(r.Exchange)
-	if exch == nil {
-		return nil, errExchangeNotLoaded
-	}
-
-	w, err := exch.GetWebsocket()
-	if err != nil {
-		return nil, fmt.Errorf("websocket not supported for exchange %s", r.Exchange)
-	}
-
-	exchCfg, err := s.Config.GetExchangeConfig(r.Exchange)
-	if err != nil {
-		return nil, err
-	}
-
-	if r.Enable {
-		err = w.Enable()
-		if err != nil {
-			return nil, err
-		}
-
-		exchCfg.Features.Enabled.Websocket = true
-		return &gctrpc.GenericResponse{Status: MsgStatusSuccess, Data: "websocket enabled"}, nil
-	}
-
-	err = w.Disable()
-	if err != nil {
-		return nil, err
-	}
-	exchCfg.Features.Enabled.Websocket = false
-	return &gctrpc.GenericResponse{Status: MsgStatusSuccess, Data: "websocket disabled"}, nil
-}
-
-// WebsocketGetSubscriptions returns websocket subscription analysis
-func (s *RPCServer) WebsocketGetSubscriptions(_ context.Context, r *gctrpc.WebsocketGetSubscriptionsRequest) (*gctrpc.WebsocketGetSubscriptionsResponse, error) {
-	exch := s.GetExchangeByName(r.Exchange)
-	if exch == nil {
-		return nil, errExchangeNotLoaded
-	}
-
-	w, err := exch.GetWebsocket()
-	if err != nil {
-		return nil, fmt.Errorf("websocket not supported for exchange %s", r.Exchange)
-	}
-
-	payload := new(gctrpc.WebsocketGetSubscriptionsResponse)
-	payload.Exchange = exch.GetName()
-	subs := w.GetSubscriptions()
-	for i := range subs {
-		params, err := json.Marshal(subs[i].Params)
-		if err != nil {
-			return nil, err
-		}
-		payload.Subscriptions = append(payload.Subscriptions,
-			&gctrpc.WebsocketSubscription{
-				Channel:  subs[i].Channel,
-				Currency: subs[i].Currency.String(),
-				Asset:    subs[i].Asset.String(),
-				Params:   string(params),
-			})
-	}
-	return payload, nil
-}
-
-// WebsocketSetProxy sets client websocket connection proxy
-func (s *RPCServer) WebsocketSetProxy(_ context.Context, r *gctrpc.WebsocketSetProxyRequest) (*gctrpc.GenericResponse, error) {
-	exch := s.GetExchangeByName(r.Exchange)
-	if exch == nil {
-		return nil, errExchangeNotLoaded
-	}
-
-	w, err := exch.GetWebsocket()
-	if err != nil {
-		return nil, fmt.Errorf("websocket not supported for exchange %s", r.Exchange)
-	}
-
-	err = w.SetProxyAddress(r.Proxy)
-	if err != nil {
-		return nil, err
-	}
-	return &gctrpc.GenericResponse{Status: MsgStatusSuccess,
-		Data: fmt.Sprintf("new proxy has been set [%s] for %s websocket connection",
-			r.Exchange,
-			r.Proxy)}, nil
-}
-
-// WebsocketSetURL sets exchange websocket client connection URL
-func (s *RPCServer) WebsocketSetURL(_ context.Context, r *gctrpc.WebsocketSetURLRequest) (*gctrpc.GenericResponse, error) {
-	exch := s.GetExchangeByName(r.Exchange)
-	if exch == nil {
-		return nil, errExchangeNotLoaded
-	}
-
-	w, err := exch.GetWebsocket()
-	if err != nil {
-		return nil, fmt.Errorf("websocket not supported for exchange %s", r.Exchange)
-	}
-
-	err = w.SetWebsocketURL(r.Url, false, true)
-	if err != nil {
-		return nil, err
-	}
-	return &gctrpc.GenericResponse{Status: MsgStatusSuccess,
-		Data: fmt.Sprintf("new URL has been set [%s] for %s websocket connection",
-			r.Exchange,
-			r.Url)}, nil
-}
-
-// GetSavedTrades returns trades from the database
-func (s *RPCServer) GetSavedTrades(_ context.Context, r *gctrpc.GetSavedTradesRequest) (*gctrpc.SavedTradesResponse, error) {
-	if r.End == "" || r.Start == "" || r.Exchange == "" || r.Pair == nil || r.AssetType == "" || r.Pair.String() == "" {
-		return nil, errInvalidArguments
-	}
-	exch := s.GetExchangeByName(r.Exchange)
-	if exch == nil {
-		return nil, errExchangeNotLoaded
-	}
-
 	cp, err := currency.NewPairFromStrings(r.Pair.Base, r.Pair.Quote)
 	if err != nil {
 		return nil, err
@@ -3418,18 +2942,8 @@
 	if !pairs.Contains(cp, false) {
 		return nil, errors.New("currency not enabled")
 	}
-
-	var UTCStartTime, UTCEndTime time.Time
-	UTCStartTime, err = time.Parse(common.SimpleTimeFormat, r.Start)
-	if err != nil {
-		return nil, err
-	}
-	UTCEndTime, err = time.Parse(common.SimpleTimeFormat, r.End)
-	if err != nil {
-		return nil, err
-	}
 	var trades []trade.Data
-	trades, err = trade.GetTradesInRange(r.Exchange, r.AssetType, r.Pair.Base, r.Pair.Quote, UTCStartTime, UTCEndTime)
+	trades, err = exch.GetRecentTrades(cp, asset.Item(r.AssetType))
 	if err != nil {
 		return nil, err
 	}
@@ -3448,441 +2962,6 @@
 		})
 	}
 	if len(resp.Trades) == 0 {
-		return nil, fmt.Errorf("request for %v %v trade data between %v and %v and returned no results", r.Exchange, r.AssetType, r.Start, r.End)
-	}
-	return resp, nil
-}
-
-// ConvertTradesToCandles converts trades to candles using the interval requested
-// returns the data too for extra fun scrutiny
-func (s *RPCServer) ConvertTradesToCandles(_ context.Context, r *gctrpc.ConvertTradesToCandlesRequest) (*gctrpc.GetHistoricCandlesResponse, error) {
-	if r.End == "" || r.Start == "" || r.Exchange == "" || r.Pair == nil || r.AssetType == "" || r.Pair.String() == "" || r.TimeInterval == 0 {
-		return nil, errInvalidArguments
-	}
-	exch := s.GetExchangeByName(r.Exchange)
-	UTCStartTime, err := time.Parse(common.SimpleTimeFormat, r.Start)
-	if err != nil {
-		return nil, err
-	}
-	var UTCEndTime time.Time
-	UTCEndTime, err = time.Parse(common.SimpleTimeFormat, r.End)
-	if err != nil {
-		return nil, err
-	}
-	if exch == nil {
-		return nil, errExchangeNotLoaded
-	}
-	var cp currency.Pair
-	cp, err = currency.NewPairFromStrings(r.Pair.Base, r.Pair.Quote)
-	if err != nil {
-		return nil, err
-	}
-	a := asset.Item(r.AssetType)
-	if !a.IsValid() {
-		return nil, errors.New("invalid asset")
-	}
-	var pairs currency.Pairs
-	pairs, err = exch.GetEnabledPairs(a)
-	if err != nil {
-		return nil, err
-	}
-	if !pairs.Contains(cp, false) {
-		return nil, errors.New("currency not enabled")
-	}
-
-	var trades []trade.Data
-	trades, err = trade.GetTradesInRange(r.Exchange, r.AssetType, r.Pair.Base, r.Pair.Quote, UTCStartTime, UTCEndTime)
-	if err != nil {
-		return nil, err
-	}
-	if len(trades) == 0 {
-		return nil, fmt.Errorf("no trades returned from supplied params")
-	}
-	interval := kline.Interval(r.TimeInterval)
-	var klineItem kline.Item
-	klineItem, err = trade.ConvertTradesToCandles(interval, trades...)
-	if err != nil {
-		return nil, err
-	}
-	if len(klineItem.Candles) == 0 {
-		return nil, fmt.Errorf("no candles generated from trades")
-	}
-
-	resp := &gctrpc.GetHistoricCandlesResponse{
-		Exchange: r.Exchange,
-		Pair:     r.Pair,
-		Start:    r.Start,
-		End:      r.End,
-		Interval: interval.String(),
-	}
-	for i := range klineItem.Candles {
-		resp.Candle = append(resp.Candle, &gctrpc.Candle{
-			Time:   klineItem.Candles[i].Time.In(time.UTC).Format(common.SimpleTimeFormatWithTimezone),
-			Low:    klineItem.Candles[i].Low,
-			High:   klineItem.Candles[i].High,
-			Open:   klineItem.Candles[i].Open,
-			Close:  klineItem.Candles[i].Close,
-			Volume: klineItem.Candles[i].Volume,
-		})
-	}
-
-	if r.Sync {
-		_, err = kline.StoreInDatabase(&klineItem, r.Force)
-		if err != nil {
-			return nil, err
-		}
-	}
-
-	return resp, nil
-}
-
-// FindMissingSavedCandleIntervals is used to help determine what candle data is missing
-func (s *RPCServer) FindMissingSavedCandleIntervals(_ context.Context, r *gctrpc.FindMissingCandlePeriodsRequest) (*gctrpc.FindMissingIntervalsResponse, error) {
-	if r.End == "" || r.Start == "" || r.ExchangeName == "" || r.Pair == nil || r.AssetType == "" || r.Pair.String() == "" || r.Interval <= 0 {
-		return nil, errInvalidArguments
-	}
-	exch := s.GetExchangeByName(r.ExchangeName)
-	if exch == nil {
-		return nil, errExchangeNotLoaded
-	}
-
-	cp, err := currency.NewPairFromStrings(r.Pair.Base, r.Pair.Quote)
-	if err != nil {
-		return nil, err
-	}
-	a := asset.Item(r.AssetType)
-	if !a.IsValid() {
-		return nil, errors.New("invalid asset")
-	}
-	var pairs currency.Pairs
-	pairs, err = exch.GetEnabledPairs(a)
-	if err != nil {
-		return nil, err
-	}
-	if !pairs.Contains(cp, false) {
-		return nil, errors.New("currency not enabled")
-	}
-
-	var UTCStartTime, UTCEndTime time.Time
-	UTCStartTime, err = time.Parse(common.SimpleTimeFormat, r.Start)
-	if err != nil {
-		return nil, err
-	}
-	UTCEndTime, err = time.Parse(common.SimpleTimeFormat, r.End)
-	if err != nil {
-		return nil, err
-	}
-	klineItem, err := kline.LoadFromDatabase(
-		r.ExchangeName,
-		currency.Pair{
-			Delimiter: r.Pair.Delimiter,
-			Base:      currency.NewCode(r.Pair.Base),
-			Quote:     currency.NewCode(r.Pair.Quote),
-		},
-		asset.Item(strings.ToLower(r.AssetType)),
-		kline.Interval(r.Interval),
-		UTCStartTime,
-		UTCEndTime,
-	)
-	if err != nil {
-		return nil, err
-	}
-	resp := &gctrpc.FindMissingIntervalsResponse{
-		ExchangeName:   r.ExchangeName,
-		AssetType:      r.AssetType,
-		Pair:           r.Pair,
-		MissingPeriods: []string{},
-	}
-	var candleTimes []time.Time
-	for i := range klineItem.Candles {
-		candleTimes = append(candleTimes, klineItem.Candles[i].Time)
-	}
-	var ranges []timeperiods.TimeRange
-	ranges, err = timeperiods.FindTimeRangesContainingData(UTCStartTime, UTCEndTime, klineItem.Interval.Duration(), candleTimes)
-	if err != nil {
-		return nil, err
-	}
-	foundCount := 0
-	for i := range ranges {
-		if !ranges[i].HasDataInRange {
-			resp.MissingPeriods = append(resp.MissingPeriods,
-				ranges[i].StartOfRange.UTC().Format(common.SimpleTimeFormatWithTimezone)+
-					" - "+
-					ranges[i].EndOfRange.UTC().Format(common.SimpleTimeFormatWithTimezone))
-		} else {
-			foundCount++
-		}
-	}
-
-	if len(resp.MissingPeriods) == 0 {
-		resp.Status = fmt.Sprintf("no missing candles found between %v and %v",
-			r.Start,
-			r.End,
-		)
-	} else {
-		resp.Status = fmt.Sprintf("Found %v candles. Missing %v candles in requested timeframe starting %v ending %v",
-			foundCount,
-			len(resp.MissingPeriods),
-			UTCStartTime.In(time.UTC).Format(common.SimpleTimeFormatWithTimezone),
-			UTCEndTime.In(time.UTC).Format(common.SimpleTimeFormatWithTimezone))
-	}
-
-	return resp, nil
-}
-
-// FindMissingSavedTradeIntervals is used to help determine what trade data is missing
-func (s *RPCServer) FindMissingSavedTradeIntervals(_ context.Context, r *gctrpc.FindMissingTradePeriodsRequest) (*gctrpc.FindMissingIntervalsResponse, error) {
-	if r.End == "" || r.Start == "" || r.ExchangeName == "" || r.Pair == nil || r.AssetType == "" || r.Pair.String() == "" {
-		return nil, errInvalidArguments
-	}
-	exch := s.GetExchangeByName(r.ExchangeName)
-	if exch == nil {
-		return nil, errExchangeNotLoaded
-	}
-	var err error
-	var UTCStartTime, UTCEndTime time.Time
-	UTCStartTime, err = time.Parse(common.SimpleTimeFormat, r.Start)
-	if err != nil {
-		return nil, err
-	}
-	UTCStartTime = UTCStartTime.Truncate(time.Hour)
-
-	UTCEndTime, err = time.Parse(common.SimpleTimeFormat, r.End)
-	if err != nil {
-		return nil, err
-	}
-	UTCEndTime = UTCEndTime.Truncate(time.Hour)
-
-	intervalMap := make(map[time.Time]bool)
-	iterationTime := UTCStartTime
-	for iterationTime.Before(UTCEndTime) {
-		intervalMap[iterationTime] = false
-		iterationTime = iterationTime.Add(time.Hour)
-	}
-	var cp currency.Pair
-	cp, err = currency.NewPairFromStrings(r.Pair.Base, r.Pair.Quote)
-	if err != nil {
-		return nil, err
-	}
-	a := asset.Item(r.AssetType)
-	if !a.IsValid() {
-		return nil, errors.New("invalid asset")
-	}
-	var pairs currency.Pairs
-	pairs, err = exch.GetEnabledPairs(a)
-	if err != nil {
-		return nil, err
-	}
-	if !pairs.Contains(cp, false) {
-		return nil, errors.New("currency not enabled")
-	}
-
-	var trades []trade.Data
-	trades, err = trade.GetTradesInRange(
-		r.ExchangeName,
-		r.AssetType,
-		r.Pair.Base,
-		r.Pair.Quote,
-		UTCStartTime,
-		UTCEndTime,
-	)
-	if err != nil {
-		return nil, err
-	}
-	resp := &gctrpc.FindMissingIntervalsResponse{
-		ExchangeName:   r.ExchangeName,
-		AssetType:      r.AssetType,
-		Pair:           r.Pair,
-		MissingPeriods: []string{},
-	}
-	var tradeTimes []time.Time
-	for i := range trades {
-		tradeTimes = append(tradeTimes, trades[i].Timestamp)
-	}
-	var ranges []timeperiods.TimeRange
-	ranges, err = timeperiods.FindTimeRangesContainingData(UTCStartTime, UTCEndTime, time.Hour, tradeTimes)
-	if err != nil {
-		return nil, err
-	}
-	foundCount := 0
-	for i := range ranges {
-		if !ranges[i].HasDataInRange {
-			resp.MissingPeriods = append(resp.MissingPeriods,
-				ranges[i].StartOfRange.UTC().Format(common.SimpleTimeFormatWithTimezone)+
-					" - "+
-					ranges[i].EndOfRange.UTC().Format(common.SimpleTimeFormatWithTimezone))
-		} else {
-			foundCount++
-		}
-	}
-
-	if len(resp.MissingPeriods) == 0 {
-		resp.Status = fmt.Sprintf("no missing periods found between %v and %v",
-			r.Start,
-			r.End,
-		)
-	} else {
-		resp.Status = fmt.Sprintf("Found %v periods. Missing %v periods between %v and %v",
-			foundCount,
-			len(resp.MissingPeriods),
-			UTCStartTime.In(time.UTC).Format(common.SimpleTimeFormatWithTimezone),
-			UTCEndTime.In(time.UTC).Format(common.SimpleTimeFormatWithTimezone))
-	}
-
-	return resp, nil
-}
-
-// SetExchangeTradeProcessing allows the setting of exchange trade processing
-func (s *RPCServer) SetExchangeTradeProcessing(_ context.Context, r *gctrpc.SetExchangeTradeProcessingRequest) (*gctrpc.GenericResponse, error) {
-	exch := s.GetExchangeByName(r.Exchange)
-	if exch == nil {
-		return nil, errExchangeNotLoaded
-	}
-	b := exch.GetBase()
-	b.SetSaveTradeDataStatus(r.Status)
-
-	return &gctrpc.GenericResponse{
-		Status: "success",
-	}, nil
-}
-
-// GetHistoricTrades returns trades between a set of dates
-func (s *RPCServer) GetHistoricTrades(r *gctrpc.GetSavedTradesRequest, stream gctrpc.GoCryptoTrader_GetHistoricTradesServer) error {
-	if r.Exchange == "" || r.Pair == nil || r.AssetType == "" || r.Pair.String() == "" {
-		return errInvalidArguments
-	}
-	exch := s.GetExchangeByName(r.Exchange)
-	if exch == nil {
-		return errExchangeNotLoaded
-	}
-	cp, err := currency.NewPairFromStrings(r.Pair.Base, r.Pair.Quote)
-	if err != nil {
-		return err
-	}
-	a := asset.Item(r.AssetType)
-	if !a.IsValid() {
-		return errors.New("invalid asset")
-	}
-	var pairs currency.Pairs
-	pairs, err = exch.GetEnabledPairs(a)
-	if err != nil {
-		return err
-	}
-	if !pairs.Contains(cp, false) {
-		return errors.New("currency not enabled")
-	}
-	var trades []trade.Data
-	var UTCStartTime, UTCEndTime time.Time
-	UTCStartTime, err = time.Parse(common.SimpleTimeFormat, r.Start)
-	if err != nil {
-		return err
-	}
-
-	UTCEndTime, err = time.Parse(common.SimpleTimeFormat, r.End)
-	if err != nil {
-		return err
-	}
-
-	resp := &gctrpc.SavedTradesResponse{
-		ExchangeName: r.Exchange,
-		Asset:        r.AssetType,
-		Pair:         r.Pair,
-	}
-	iterateStartTime := UTCStartTime
-	iterateEndTime := iterateStartTime.Add(time.Hour)
-	for iterateStartTime.Before(UTCEndTime) {
-		trades, err = exch.GetHistoricTrades(cp, asset.Item(r.AssetType), iterateStartTime, iterateEndTime)
-		if err != nil {
-			return err
-		}
-		grpcTrades := &gctrpc.SavedTradesResponse{
-			ExchangeName: r.Exchange,
-			Asset:        r.AssetType,
-			Pair:         r.Pair,
-		}
-		for i := range trades {
-			tradeTS := trades[i].Timestamp.In(time.UTC)
-			if tradeTS.After(UTCEndTime) {
-				break
-			}
-			grpcTrades.Trades = append(grpcTrades.Trades, &gctrpc.SavedTrades{
-				Price:     trades[i].Price,
-				Amount:    trades[i].Amount,
-				Side:      trades[i].Side.String(),
-				Timestamp: tradeTS.Format(common.SimpleTimeFormatWithTimezone),
-				TradeId:   trades[i].TID,
-			})
-		}
-
-		stream.Send(grpcTrades)
-		iterateStartTime = iterateStartTime.Add(time.Hour)
-		iterateEndTime = iterateEndTime.Add(time.Hour)
-	}
-	stream.Send(resp)
-
-	return nil
-}
-
-// GetRecentTrades returns trades
-func (s *RPCServer) GetRecentTrades(_ context.Context, r *gctrpc.GetSavedTradesRequest) (*gctrpc.SavedTradesResponse, error) {
-	if r.Exchange == "" || r.Pair == nil || r.AssetType == "" || r.Pair.String() == "" {
-		return nil, errInvalidArguments
-	}
-	exch := s.GetExchangeByName(r.Exchange)
-	if exch == nil {
-		return nil, errExchangeNotLoaded
-	}
-	cp, err := currency.NewPairFromStrings(r.Pair.Base, r.Pair.Quote)
-	if err != nil {
-		return nil, err
-	}
-	a := asset.Item(r.AssetType)
-	if !a.IsValid() {
-		return nil, errors.New("invalid asset")
-	}
-	var pairs currency.Pairs
-	pairs, err = exch.GetEnabledPairs(a)
-	if err != nil {
-		return nil, err
-	}
-=======
-	cp, err := currency.NewPairFromStrings(r.Pair.Base, r.Pair.Quote)
-	if err != nil {
-		return nil, err
-	}
-	a := asset.Item(r.AssetType)
-	if !a.IsValid() {
-		return nil, errors.New("invalid asset")
-	}
-	var pairs currency.Pairs
-	pairs, err = exch.GetEnabledPairs(a)
-	if err != nil {
-		return nil, err
-	}
->>>>>>> f3da99bf
-	if !pairs.Contains(cp, false) {
-		return nil, errors.New("currency not enabled")
-	}
-	var trades []trade.Data
-	trades, err = exch.GetRecentTrades(cp, asset.Item(r.AssetType))
-	if err != nil {
-		return nil, err
-	}
-	resp := &gctrpc.SavedTradesResponse{
-		ExchangeName: r.Exchange,
-		Asset:        r.AssetType,
-		Pair:         r.Pair,
-	}
-	for i := range trades {
-		resp.Trades = append(resp.Trades, &gctrpc.SavedTrades{
-			Price:     trades[i].Price,
-			Amount:    trades[i].Amount,
-			Side:      trades[i].Side.String(),
-			Timestamp: trades[i].Timestamp.In(time.UTC).Format(common.SimpleTimeFormatWithTimezone),
-			TradeId:   trades[i].TID,
-		})
-	}
-	if len(resp.Trades) == 0 {
 		return nil, fmt.Errorf("request for %v %v trade data and returned no results", r.Exchange, r.AssetType)
 	}
 
