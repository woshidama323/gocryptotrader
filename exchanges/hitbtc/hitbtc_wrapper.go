package hitbtc

import (
	"errors"
	"fmt"
	"sort"
	"strconv"
	"strings"
	"sync"
	"time"

	"github.com/thrasher-corp/gocryptotrader/common"
	"github.com/thrasher-corp/gocryptotrader/config"
	"github.com/thrasher-corp/gocryptotrader/currency"
	exchange "github.com/thrasher-corp/gocryptotrader/exchanges"
	"github.com/thrasher-corp/gocryptotrader/exchanges/account"
	"github.com/thrasher-corp/gocryptotrader/exchanges/asset"
	"github.com/thrasher-corp/gocryptotrader/exchanges/kline"
	"github.com/thrasher-corp/gocryptotrader/exchanges/order"
	"github.com/thrasher-corp/gocryptotrader/exchanges/orderbook"
	"github.com/thrasher-corp/gocryptotrader/exchanges/protocol"
	"github.com/thrasher-corp/gocryptotrader/exchanges/request"
	"github.com/thrasher-corp/gocryptotrader/exchanges/stream"
	"github.com/thrasher-corp/gocryptotrader/exchanges/ticker"
	"github.com/thrasher-corp/gocryptotrader/exchanges/trade"
	"github.com/thrasher-corp/gocryptotrader/log"
	"github.com/thrasher-corp/gocryptotrader/portfolio/withdraw"
)

// GetDefaultConfig returns a default exchange config
func (h *HitBTC) GetDefaultConfig() (*config.ExchangeConfig, error) {
	h.SetDefaults()
	exchCfg := new(config.ExchangeConfig)
	exchCfg.Name = h.Name
	exchCfg.HTTPTimeout = exchange.DefaultHTTPTimeout
	exchCfg.BaseCurrencies = h.BaseCurrencies

	err := h.SetupDefaults(exchCfg)
	if err != nil {
		return nil, err
	}

	if h.Features.Supports.RESTCapabilities.AutoPairUpdates {
		err = h.UpdateTradablePairs(true)
		if err != nil {
			return nil, err
		}
	}

	return exchCfg, nil
}

// SetDefaults sets default settings for hitbtc
func (h *HitBTC) SetDefaults() {
	h.Name = "HitBTC"
	h.Enabled = true
	h.Verbose = true
	h.API.CredentialsValidator.RequiresKey = true
	h.API.CredentialsValidator.RequiresSecret = true

	requestFmt := &currency.PairFormat{Uppercase: true}
	configFmt := &currency.PairFormat{Delimiter: currency.DashDelimiter, Uppercase: true}
	err := h.SetGlobalPairsManager(requestFmt, configFmt, asset.Spot)
	if err != nil {
		log.Errorln(log.ExchangeSys, err)
	}

	h.Features = exchange.Features{
		Supports: exchange.FeaturesSupported{
			REST:      true,
			Websocket: true,
			RESTCapabilities: protocol.Features{
				TickerBatching:      true,
				TickerFetching:      true,
				KlineFetching:       true,
				TradeFetching:       true,
				OrderbookFetching:   true,
				AutoPairUpdates:     true,
				AccountInfo:         true,
				GetOrder:            true,
				GetOrders:           true,
				CancelOrders:        true,
				CancelOrder:         true,
				SubmitOrder:         true,
				ModifyOrder:         true,
				UserTradeHistory:    true,
				CryptoDeposit:       true,
				CryptoWithdrawal:    true,
				TradeFee:            true,
				CryptoDepositFee:    true,
				CryptoWithdrawalFee: true,
			},
			WebsocketCapabilities: protocol.Features{
				TickerFetching:         true,
				OrderbookFetching:      true,
				Subscribe:              true,
				Unsubscribe:            true,
				AuthenticatedEndpoints: true,
				SubmitOrder:            true,
				CancelOrder:            true,
				MessageSequenceNumbers: true,
				GetOrders:              true,
				GetOrder:               true,
			},
			WithdrawPermissions: exchange.AutoWithdrawCrypto |
				exchange.NoFiatWithdrawals,
			Kline: kline.ExchangeCapabilitiesSupported{
				Intervals:  true,
				DateRanges: true,
			},
		},
		Enabled: exchange.FeaturesEnabled{
			AutoPairUpdates: true,
			Kline: kline.ExchangeCapabilitiesEnabled{
				Intervals: map[string]bool{
					kline.OneMin.Word():    true,
					kline.ThreeMin.Word():  true,
					kline.FiveMin.Word():   true,
					kline.ThirtyMin.Word(): true,
					kline.OneHour.Word():   true,
					kline.FourHour.Word():  true,
					kline.OneDay.Word():    true,
					kline.SevenDay.Word():  true,
				},
				ResultLimit: 1000,
			},
		},
	}

	h.Requester = request.New(h.Name,
		common.NewHTTPClientWithTimeout(exchange.DefaultHTTPTimeout),
		request.WithLimiter(SetRateLimit()))

	h.API.Endpoints.URLDefault = apiURL
	h.API.Endpoints.URL = h.API.Endpoints.URLDefault
	h.API.Endpoints.WebsocketURL = hitbtcWebsocketAddress
	h.Websocket = stream.New()
	h.WebsocketResponseMaxLimit = exchange.DefaultWebsocketResponseMaxLimit
	h.WebsocketResponseCheckTimeout = exchange.DefaultWebsocketResponseCheckTimeout
	h.WebsocketOrderbookBufferLimit = exchange.DefaultWebsocketOrderbookBufferLimit
}

// Setup sets user exchange configuration settings
func (h *HitBTC) Setup(exch *config.ExchangeConfig) error {
	if !exch.Enabled {
		h.SetEnabled(false)
		return nil
	}

	err := h.SetupDefaults(exch)
	if err != nil {
		return err
	}

	err = h.Websocket.Setup(&stream.WebsocketSetup{
		Enabled:                          exch.Features.Enabled.Websocket,
		Verbose:                          exch.Verbose,
		AuthenticatedWebsocketAPISupport: exch.API.AuthenticatedWebsocketSupport,
		WebsocketTimeout:                 exch.WebsocketTrafficTimeout,
		DefaultURL:                       hitbtcWebsocketAddress,
		ExchangeName:                     exch.Name,
		RunningURL:                       exch.API.Endpoints.WebsocketURL,
		Connector:                        h.WsConnect,
		Subscriber:                       h.Subscribe,
		UnSubscriber:                     h.Unsubscribe,
		GenerateSubscriptions:            h.GenerateDefaultSubscriptions,
		Features:                         &h.Features.Supports.WebsocketCapabilities,
		OrderbookBufferLimit:             exch.WebsocketOrderbookBufferLimit,
		BufferEnabled:                    true,
		SortBuffer:                       true,
		SortBufferByUpdateIDs:            true,
	})
	if err != nil {
		return err
	}

	return h.Websocket.SetupNewConnection(stream.ConnectionSetup{
		RateLimit:            rateLimit,
		ResponseCheckTimeout: exch.WebsocketResponseCheckTimeout,
		ResponseMaxLimit:     exch.WebsocketResponseMaxLimit,
	})
}

// Start starts the HitBTC go routine
func (h *HitBTC) Start(wg *sync.WaitGroup) {
	wg.Add(1)
	go func() {
		h.Run()
		wg.Done()
	}()
}

// Run implements the HitBTC wrapper
func (h *HitBTC) Run() {
	if h.Verbose {
		log.Debugf(log.ExchangeSys, "%s Websocket: %s (url: %s).\n", h.Name, common.IsEnabled(h.Websocket.IsEnabled()), hitbtcWebsocketAddress)
		h.PrintEnabledPairs()
	}

	forceUpdate := false
	format, err := h.GetPairFormat(asset.Spot, false)
	if err != nil {
		log.Errorf(log.ExchangeSys,
			"%s failed to update tradable pairs. Err: %s",
			h.Name,
			err)
		return
	}
	enabled, err := h.GetEnabledPairs(asset.Spot)
	if err != nil {
		log.Errorf(log.ExchangeSys,
			"%s failed to update tradable pairs. Err: %s",
			h.Name,
			err)
		return
	}
<<<<<<< HEAD

	avail, err := h.GetAvailablePairs(asset.Spot)
	if err != nil {
		log.Errorf(log.ExchangeSys,
			"%s failed to update tradable pairs. Err: %s",
			h.Name,
			err)
		return
	}

=======

	avail, err := h.GetAvailablePairs(asset.Spot)
	if err != nil {
		log.Errorf(log.ExchangeSys,
			"%s failed to update tradable pairs. Err: %s",
			h.Name,
			err)
		return
	}

>>>>>>> f3da99bf
	if !common.StringDataContains(enabled.Strings(), format.Delimiter) ||
		!common.StringDataContains(avail.Strings(), format.Delimiter) {
		enabledPairs := []string{currency.BTC.String() + format.Delimiter + currency.USD.String()}
		log.Warn(log.ExchangeSys,
			"Available pairs for HitBTC reset due to config upgrade, please enable the ones you would like again.")
		forceUpdate = true
		var p currency.Pairs
		p, err = currency.NewPairsFromStrings(enabledPairs)
<<<<<<< HEAD
		if err != nil {
			log.Errorf(log.ExchangeSys,
				"%s failed to update tradable pairs. Err: %s",
				h.Name,
				err)
			return
		}
		err = h.UpdatePairs(p, asset.Spot, true, true)
		if err != nil {
			log.Errorf(log.ExchangeSys,
=======
		if err != nil {
			log.Errorf(log.ExchangeSys,
				"%s failed to update tradable pairs. Err: %s",
				h.Name,
				err)
			return
		}
		err = h.UpdatePairs(p, asset.Spot, true, true)
		if err != nil {
			log.Errorf(log.ExchangeSys,
>>>>>>> f3da99bf
				"%s failed to update enabled currencies.\n",
				h.Name)
		}
	}

	if !h.GetEnabledFeatures().AutoPairUpdates && !forceUpdate {
		return
	}

	err = h.UpdateTradablePairs(forceUpdate)
	if err != nil {
		log.Errorf(log.ExchangeSys,
			"%s failed to update tradable pairs. Err: %s",
			h.Name,
			err)
	}
}

// FetchTradablePairs returns a list of the exchanges tradable pairs
func (h *HitBTC) FetchTradablePairs(asset asset.Item) ([]string, error) {
	symbols, err := h.GetSymbolsDetailed()
	if err != nil {
		return nil, err
	}

	format, err := h.GetPairFormat(asset, false)
	if err != nil {
		return nil, err
	}

	var pairs []string
	for x := range symbols {
		pairs = append(pairs, symbols[x].BaseCurrency+
			format.Delimiter+
			symbols[x].QuoteCurrency)
	}
	return pairs, nil
}

// UpdateTradablePairs updates the exchanges available pairs and stores
// them in the exchanges config
func (h *HitBTC) UpdateTradablePairs(forceUpdate bool) error {
	pairs, err := h.FetchTradablePairs(asset.Spot)
	if err != nil {
		return err
	}

	p, err := currency.NewPairsFromStrings(pairs)
	if err != nil {
		return err
	}
	return h.UpdatePairs(p, asset.Spot, false, forceUpdate)
}

// UpdateTicker updates and returns the ticker for a currency pair
func (h *HitBTC) UpdateTicker(p currency.Pair, a asset.Item) (*ticker.Price, error) {
	tick, err := h.GetTickers()
	if err != nil {
		return nil, err
	}
	pairs, err := h.GetEnabledPairs(a)
	if err != nil {
		return nil, err
	}
	for i := range pairs {
		for j := range tick {
			pairFmt, err := h.FormatExchangeCurrency(pairs[i], a)
			if err != nil {
				return nil, err
			}

			if tick[j].Symbol != pairFmt.String() {
				found := false
				if strings.Contains(tick[j].Symbol, "USDT") {
					if pairFmt.String() == tick[j].Symbol[0:len(tick[j].Symbol)-1] {
						found = true
					}
				}
				if !found {
					continue
				}
			}

			err = ticker.ProcessTicker(&ticker.Price{
				Last:         tick[j].Last,
				High:         tick[j].High,
				Low:          tick[j].Low,
				Bid:          tick[j].Bid,
				Ask:          tick[j].Ask,
				Volume:       tick[j].Volume,
				QuoteVolume:  tick[j].VolumeQuote,
				Open:         tick[j].Open,
				Pair:         pairs[i],
				LastUpdated:  tick[j].Timestamp,
				ExchangeName: h.Name,
				AssetType:    a})
			if err != nil {
				return nil, err
			}
		}
	}
	return ticker.GetTicker(h.Name, p, a)
}

// FetchTicker returns the ticker for a currency pair
func (h *HitBTC) FetchTicker(p currency.Pair, assetType asset.Item) (*ticker.Price, error) {
	tickerNew, err := ticker.GetTicker(h.Name, p, assetType)
	if err != nil {
		return h.UpdateTicker(p, assetType)
	}
	return tickerNew, nil
}

// FetchOrderbook returns orderbook base on the currency pair
func (h *HitBTC) FetchOrderbook(p currency.Pair, assetType asset.Item) (*orderbook.Base, error) {
	ob, err := orderbook.Get(h.Name, p, assetType)
	if err != nil {
		return h.UpdateOrderbook(p, assetType)
	}
	return ob, nil
}

// UpdateOrderbook updates and returns the orderbook for a currency pair
func (h *HitBTC) UpdateOrderbook(c currency.Pair, assetType asset.Item) (*orderbook.Base, error) {
	fpair, err := h.FormatExchangeCurrency(c, assetType)
	if err != nil {
		return nil, err
<<<<<<< HEAD
	}

	orderbookNew, err := h.GetOrderbook(fpair.String(), 1000)
	if err != nil {
		return nil, err
	}

=======
	}

	orderbookNew, err := h.GetOrderbook(fpair.String(), 1000)
	if err != nil {
		return nil, err
	}

>>>>>>> f3da99bf
	orderBook := new(orderbook.Base)
	for x := range orderbookNew.Bids {
		orderBook.Bids = append(orderBook.Bids, orderbook.Item{
			Amount: orderbookNew.Bids[x].Amount,
			Price:  orderbookNew.Bids[x].Price,
		})
	}

	for x := range orderbookNew.Asks {
		orderBook.Asks = append(orderBook.Asks, orderbook.Item{
			Amount: orderbookNew.Asks[x].Amount,
			Price:  orderbookNew.Asks[x].Price,
		})
	}

	orderBook.Pair = c
	orderBook.ExchangeName = h.Name
	orderBook.AssetType = assetType

	err = orderBook.Process()
	if err != nil {
		return orderBook, err
	}

	return orderbook.Get(h.Name, c, assetType)
}

// UpdateAccountInfo retrieves balances for all enabled currencies for the
// HitBTC exchange
func (h *HitBTC) UpdateAccountInfo() (account.Holdings, error) {
	var response account.Holdings
	response.Exchange = h.Name
	accountBalance, err := h.GetBalances()
	if err != nil {
		return response, err
	}

	var currencies []account.Balance
	for i := range accountBalance {
		var exchangeCurrency account.Balance
		exchangeCurrency.CurrencyName = currency.NewCode(accountBalance[i].Currency)
		exchangeCurrency.TotalValue = accountBalance[i].Available
		exchangeCurrency.Hold = accountBalance[i].Reserved
		currencies = append(currencies, exchangeCurrency)
	}

	response.Accounts = append(response.Accounts, account.SubAccount{
		Currencies: currencies,
	})

	err = account.Process(&response)
	if err != nil {
		return account.Holdings{}, err
	}

	return response, nil
}

// FetchAccountInfo retrieves balances for all enabled currencies
func (h *HitBTC) FetchAccountInfo() (account.Holdings, error) {
	acc, err := account.GetHoldings(h.Name)
	if err != nil {
		return h.UpdateAccountInfo()
	}

	return acc, nil
}

// GetFundingHistory returns funding history, deposits and
// withdrawals
func (h *HitBTC) GetFundingHistory() ([]exchange.FundHistory, error) {
	return nil, common.ErrFunctionNotSupported
}

<<<<<<< HEAD
// GetRecentTrades returns the most recent trades for a currency and asset
func (h *HitBTC) GetRecentTrades(p currency.Pair, assetType asset.Item) ([]trade.Data, error) {
	return h.GetHistoricTrades(p, assetType, time.Now().Add(-time.Hour), time.Now())
}

// GetHistoricTrades returns historic trade data within the timeframe provided
func (h *HitBTC) GetHistoricTrades(p currency.Pair, assetType asset.Item, timestampStart, timestampEnd time.Time) ([]trade.Data, error) {
	if timestampEnd.After(time.Now()) || timestampEnd.Before(timestampStart) {
		return nil, fmt.Errorf("invalid time range supplied. Start: %v End %v", timestampStart, timestampEnd)
	}
	var err error
	p, err = h.FormatExchangeCurrency(p, assetType)
	if err != nil {
		return nil, err
	}
	ts := timestampStart
	var resp []trade.Data
	limit := 1000
allTrades:
	for {
		var tradeData []TradeHistory
		tradeData, err = h.GetTrades(p.String(), "", "", ts.UnixNano()/int64(time.Millisecond), timestampEnd.UnixNano()/int64(time.Millisecond), int64(limit), 0)
		if err != nil {
			return nil, err
		}
		for i := range tradeData {
			if tradeData[i].Timestamp.Before(timestampStart) || tradeData[i].Timestamp.After(timestampEnd) {
				break allTrades
			}
			var side order.Side
			side, err = order.StringToOrderSide(tradeData[i].Side)
			if err != nil {
				return nil, err
			}
			resp = append(resp, trade.Data{
				Exchange:     h.Name,
				TID:          strconv.FormatInt(tradeData[i].ID, 10),
				CurrencyPair: p,
				AssetType:    assetType,
				Side:         side,
				Price:        tradeData[i].Price,
				Amount:       tradeData[i].Quantity,
				Timestamp:    tradeData[i].Timestamp,
			})
			if i == len(tradeData)-1 {
				if ts.Equal(tradeData[i].Timestamp) {
					// reached end of trades to crawl
					break allTrades
				}
				ts = tradeData[i].Timestamp
			}
		}
		if len(tradeData) != limit {
			break allTrades
		}
	}

	err = h.AddTradesToBuffer(resp...)
	if err != nil {
		return nil, err
	}

	sort.Sort(trade.ByDate(resp))
	return resp, nil
=======
// GetWithdrawalsHistory returns previous withdrawals data
func (h *HitBTC) GetWithdrawalsHistory(c currency.Code) (resp []exchange.WithdrawalHistory, err error) {
	return nil, common.ErrNotYetImplemented
>>>>>>> f3da99bf
}

// GetRecentTrades returns the most recent trades for a currency and asset
func (h *HitBTC) GetRecentTrades(p currency.Pair, assetType asset.Item) ([]trade.Data, error) {
	return h.GetHistoricTrades(p, assetType, time.Now().Add(-time.Hour), time.Now())
}

// GetHistoricTrades returns historic trade data within the timeframe provided
func (h *HitBTC) GetHistoricTrades(p currency.Pair, assetType asset.Item, timestampStart, timestampEnd time.Time) ([]trade.Data, error) {
	if timestampEnd.After(time.Now()) || timestampEnd.Before(timestampStart) {
		return nil, fmt.Errorf("invalid time range supplied. Start: %v End %v", timestampStart, timestampEnd)
	}
	var err error
	p, err = h.FormatExchangeCurrency(p, assetType)
	if err != nil {
		return nil, err
	}
	ts := timestampStart
	var resp []trade.Data
	limit := 1000
allTrades:
	for {
		var tradeData []TradeHistory
		tradeData, err = h.GetTrades(p.String(), "", "", ts.UnixNano()/int64(time.Millisecond), timestampEnd.UnixNano()/int64(time.Millisecond), int64(limit), 0)
		if err != nil {
			return nil, err
		}
		for i := range tradeData {
			if tradeData[i].Timestamp.Before(timestampStart) || tradeData[i].Timestamp.After(timestampEnd) {
				break allTrades
			}
			var side order.Side
			side, err = order.StringToOrderSide(tradeData[i].Side)
			if err != nil {
				return nil, err
			}
			resp = append(resp, trade.Data{
				Exchange:     h.Name,
				TID:          strconv.FormatInt(tradeData[i].ID, 10),
				CurrencyPair: p,
				AssetType:    assetType,
				Side:         side,
				Price:        tradeData[i].Price,
				Amount:       tradeData[i].Quantity,
				Timestamp:    tradeData[i].Timestamp,
			})
			if i == len(tradeData)-1 {
				if ts.Equal(tradeData[i].Timestamp) {
					// reached end of trades to crawl
					break allTrades
				}
				ts = tradeData[i].Timestamp
			}
		}
		if len(tradeData) != limit {
			break allTrades
		}
	}

	err = h.AddTradesToBuffer(resp...)
	if err != nil {
		return nil, err
	}

	sort.Sort(trade.ByDate(resp))
	return resp, nil
}

// SubmitOrder submits a new order
func (h *HitBTC) SubmitOrder(o *order.Submit) (order.SubmitResponse, error) {
	var submitOrderResponse order.SubmitResponse
	err := o.Validate()
	if err != nil {
		return submitOrderResponse, err
	}
	if h.Websocket.IsConnected() && h.Websocket.CanUseAuthenticatedEndpoints() {
		var response *WsSubmitOrderSuccessResponse
		response, err = h.wsPlaceOrder(o.Pair, o.Side.String(), o.Amount, o.Price)
		if err != nil {
			return submitOrderResponse, err
		}
		submitOrderResponse.OrderID = strconv.FormatInt(response.ID, 10)
		if response.Result.CumQuantity == o.Amount {
			submitOrderResponse.FullyMatched = true
		}
	} else {
		fPair, err := h.FormatExchangeCurrency(o.Pair, o.AssetType)
		if err != nil {
			return submitOrderResponse, err
		}

		var response OrderResponse
		response, err = h.PlaceOrder(fPair.String(),
			o.Price,
			o.Amount,
			strings.ToLower(o.Type.String()),
			strings.ToLower(o.Side.String()))
		if err != nil {
			return submitOrderResponse, err
		}
		if response.OrderNumber > 0 {
			submitOrderResponse.OrderID = strconv.FormatInt(response.OrderNumber, 10)
		}
		if o.Type == order.Market {
			submitOrderResponse.FullyMatched = true
		}
	}
	submitOrderResponse.IsOrderPlaced = true

	return submitOrderResponse, nil
}

// ModifyOrder will allow of changing orderbook placement and limit to
// market conversion
func (h *HitBTC) ModifyOrder(action *order.Modify) (string, error) {
	return "", common.ErrFunctionNotSupported
}

// CancelOrder cancels an order by its corresponding ID number
func (h *HitBTC) CancelOrder(o *order.Cancel) error {
	if err := o.Validate(o.StandardCancel()); err != nil {
		return err
	}

	orderIDInt, err := strconv.ParseInt(o.ID, 10, 64)
	if err != nil {
		return err
	}

	_, err = h.CancelExistingOrder(orderIDInt)
	return err
}

// CancelBatchOrders cancels an orders by their corresponding ID numbers
func (h *HitBTC) CancelBatchOrders(o []order.Cancel) (order.CancelBatchResponse, error) {
	return order.CancelBatchResponse{}, common.ErrNotYetImplemented
}

// CancelAllOrders cancels all orders associated with a currency pair
func (h *HitBTC) CancelAllOrders(_ *order.Cancel) (order.CancelAllResponse, error) {
	cancelAllOrdersResponse := order.CancelAllResponse{
		Status: make(map[string]string),
	}

	resp, err := h.CancelAllExistingOrders()
	if err != nil {
		return cancelAllOrdersResponse, err
	}

	for i := range resp {
		if resp[i].Status != "canceled" {
			cancelAllOrdersResponse.Status[strconv.FormatInt(resp[i].ID, 10)] =
				fmt.Sprintf("Could not cancel order %v. Status: %v",
					resp[i].ID,
					resp[i].Status)
		}
	}

	return cancelAllOrdersResponse, nil
}

// GetOrderInfo returns order information based on order ID
func (h *HitBTC) GetOrderInfo(orderID string, pair currency.Pair, assetType asset.Item) (order.Detail, error) {
	var orderDetail order.Detail
	return orderDetail, common.ErrNotYetImplemented
}

// GetDepositAddress returns a deposit address for a specified currency
func (h *HitBTC) GetDepositAddress(currency currency.Code, _ string) (string, error) {
	resp, err := h.GetDepositAddresses(currency.String())
	if err != nil {
		return "", err
	}

	return resp.Address, nil
}

// WithdrawCryptocurrencyFunds returns a withdrawal ID when a withdrawal is
// submitted
func (h *HitBTC) WithdrawCryptocurrencyFunds(withdrawRequest *withdraw.Request) (*withdraw.ExchangeResponse, error) {
	if err := withdrawRequest.Validate(); err != nil {
		return nil, err
	}

	v, err := h.Withdraw(withdrawRequest.Currency.String(), withdrawRequest.Crypto.Address, withdrawRequest.Amount)
	if err != nil {
		return nil, err
	}
	return &withdraw.ExchangeResponse{
		Status: common.IsEnabled(v),
	}, err
}

// WithdrawFiatFunds returns a withdrawal ID when a
// withdrawal is submitted
func (h *HitBTC) WithdrawFiatFunds(withdrawRequest *withdraw.Request) (*withdraw.ExchangeResponse, error) {
	return nil, common.ErrFunctionNotSupported
}

// WithdrawFiatFundsToInternationalBank returns a withdrawal ID when a
// withdrawal is submitted
func (h *HitBTC) WithdrawFiatFundsToInternationalBank(withdrawRequest *withdraw.Request) (*withdraw.ExchangeResponse, error) {
	return nil, common.ErrFunctionNotSupported
}

// GetFeeByType returns an estimate of fee based on type of transaction
func (h *HitBTC) GetFeeByType(feeBuilder *exchange.FeeBuilder) (float64, error) {
	if !h.AllowAuthenticatedRequest() && // Todo check connection status
		feeBuilder.FeeType == exchange.CryptocurrencyTradeFee {
		feeBuilder.FeeType = exchange.OfflineTradeFee
	}
	return h.GetFee(feeBuilder)
}

// GetActiveOrders retrieves any orders that are active/open
func (h *HitBTC) GetActiveOrders(req *order.GetOrdersRequest) ([]order.Detail, error) {
	if err := req.Validate(); err != nil {
		return nil, err
	}

	if len(req.Pairs) == 0 {
		return nil, errors.New("currency must be supplied")
	}

	var allOrders []OrderHistoryResponse
	for i := range req.Pairs {
		resp, err := h.GetOpenOrders(req.Pairs[i].String())
		if err != nil {
			return nil, err
		}
		allOrders = append(allOrders, resp...)
	}

	format, err := h.GetPairFormat(asset.Spot, false)
	if err != nil {
		return nil, err
	}

	var orders []order.Detail
	for i := range allOrders {
		var symbol currency.Pair
		symbol, err = currency.NewPairDelimiter(allOrders[i].Symbol,
			format.Delimiter)
		if err != nil {
			return nil, err
		}
		side := order.Side(strings.ToUpper(allOrders[i].Side))
		orders = append(orders, order.Detail{
			ID:       allOrders[i].ID,
			Amount:   allOrders[i].Quantity,
			Exchange: h.Name,
			Price:    allOrders[i].Price,
			Date:     allOrders[i].CreatedAt,
			Side:     side,
			Pair:     symbol,
		})
	}

	order.FilterOrdersByTickRange(&orders, req.StartTicks, req.EndTicks)
	order.FilterOrdersBySide(&orders, req.Side)
	return orders, nil
}

// GetOrderHistory retrieves account order information
// Can Limit response to specific order status
func (h *HitBTC) GetOrderHistory(req *order.GetOrdersRequest) ([]order.Detail, error) {
	if err := req.Validate(); err != nil {
		return nil, err
	}

	if len(req.Pairs) == 0 {
		return nil, errors.New("currency must be supplied")
	}

	var allOrders []OrderHistoryResponse
	for i := range req.Pairs {
		resp, err := h.GetOrders(req.Pairs[i].String())
		if err != nil {
			return nil, err
		}
		allOrders = append(allOrders, resp...)
	}

	format, err := h.GetPairFormat(asset.Spot, false)
	if err != nil {
		return nil, err
	}

	var orders []order.Detail
	for i := range allOrders {
		var symbol currency.Pair
		symbol, err = currency.NewPairDelimiter(allOrders[i].Symbol,
			format.Delimiter)
		if err != nil {
			return nil, err
		}
		side := order.Side(strings.ToUpper(allOrders[i].Side))
		orders = append(orders, order.Detail{
			ID:       allOrders[i].ID,
			Amount:   allOrders[i].Quantity,
			Exchange: h.Name,
			Price:    allOrders[i].Price,
			Date:     allOrders[i].CreatedAt,
			Side:     side,
			Pair:     symbol,
		})
	}

	order.FilterOrdersByTickRange(&orders, req.StartTicks, req.EndTicks)
	order.FilterOrdersBySide(&orders, req.Side)
	return orders, nil
}

// AuthenticateWebsocket sends an authentication message to the websocket
func (h *HitBTC) AuthenticateWebsocket() error {
	return h.wsLogin()
}

// ValidateCredentials validates current credentials used for wrapper
// functionality
func (h *HitBTC) ValidateCredentials() error {
	_, err := h.UpdateAccountInfo()
	return h.CheckTransientError(err)
}

// FormatExchangeKlineInterval returns Interval to exchange formatted string
func (h *HitBTC) FormatExchangeKlineInterval(in kline.Interval) string {
	switch in {
	case kline.OneMin, kline.ThreeMin,
		kline.FiveMin, kline.FifteenMin, kline.ThirtyMin:
		return "M" + in.Short()[:len(in.Short())-1]
	case kline.OneDay:
		return "D1"
	case kline.SevenDay:
		return "D7"
	}
	return ""
}

// GetHistoricCandles returns candles between a time period for a set time interval
func (h *HitBTC) GetHistoricCandles(pair currency.Pair, a asset.Item, start, end time.Time, interval kline.Interval) (kline.Item, error) {
	if err := h.ValidateKline(pair, a, interval); err != nil {
		return kline.Item{}, err
	}

	formattedPair, err := h.FormatExchangeCurrency(pair, a)
	if err != nil {
		return kline.Item{}, err
	}

	data, err := h.GetCandles(formattedPair.String(),
		strconv.FormatInt(int64(h.Features.Enabled.Kline.ResultLimit), 10),
		h.FormatExchangeKlineInterval(interval),
		start, end)
	if err != nil {
		return kline.Item{}, err
	}

	ret := kline.Item{
		Exchange: h.Name,
		Pair:     pair,
		Asset:    a,
		Interval: interval,
	}
	for x := range data {
		ret.Candles = append(ret.Candles, kline.Candle{
			Time:   data[x].Timestamp,
			Open:   data[x].Open,
			High:   data[x].Max,
			Low:    data[x].Min,
			Close:  data[x].Close,
			Volume: data[x].Volume,
		})
	}

	ret.SortCandlesByTimestamp(false)
	return ret, nil
}

// GetHistoricCandlesExtended returns candles between a time period for a set time interval
func (h *HitBTC) GetHistoricCandlesExtended(pair currency.Pair, a asset.Item, start, end time.Time, interval kline.Interval) (kline.Item, error) {
	if err := h.ValidateKline(pair, a, interval); err != nil {
		return kline.Item{}, err
	}
	ret := kline.Item{
		Exchange: h.Name,
		Pair:     pair,
		Asset:    a,
		Interval: interval,
	}

	dates := kline.CalcDateRanges(start, end, interval, h.Features.Enabled.Kline.ResultLimit)
	formattedPair, err := h.FormatExchangeCurrency(pair, a)
	if err != nil {
		return kline.Item{}, err
	}

	for y := range dates {
		data, err := h.GetCandles(formattedPair.String(),
			strconv.FormatInt(int64(h.Features.Enabled.Kline.ResultLimit), 10),
			h.FormatExchangeKlineInterval(interval),
			dates[y].Start, dates[y].End)
		if err != nil {
			return kline.Item{}, err
		}

		for i := range data {
			ret.Candles = append(ret.Candles, kline.Candle{
				Time:   data[i].Timestamp,
				Open:   data[i].Open,
				High:   data[i].Max,
				Low:    data[i].Min,
				Close:  data[i].Close,
				Volume: data[i].Volume,
			})
		}
	}

	ret.SortCandlesByTimestamp(false)
	return ret, nil
}<|MERGE_RESOLUTION|>--- conflicted
+++ resolved
@@ -214,7 +214,6 @@
 			err)
 		return
 	}
-<<<<<<< HEAD
 
 	avail, err := h.GetAvailablePairs(asset.Spot)
 	if err != nil {
@@ -225,18 +224,6 @@
 		return
 	}
 
-=======
-
-	avail, err := h.GetAvailablePairs(asset.Spot)
-	if err != nil {
-		log.Errorf(log.ExchangeSys,
-			"%s failed to update tradable pairs. Err: %s",
-			h.Name,
-			err)
-		return
-	}
-
->>>>>>> f3da99bf
 	if !common.StringDataContains(enabled.Strings(), format.Delimiter) ||
 		!common.StringDataContains(avail.Strings(), format.Delimiter) {
 		enabledPairs := []string{currency.BTC.String() + format.Delimiter + currency.USD.String()}
@@ -245,7 +232,6 @@
 		forceUpdate = true
 		var p currency.Pairs
 		p, err = currency.NewPairsFromStrings(enabledPairs)
-<<<<<<< HEAD
 		if err != nil {
 			log.Errorf(log.ExchangeSys,
 				"%s failed to update tradable pairs. Err: %s",
@@ -256,18 +242,6 @@
 		err = h.UpdatePairs(p, asset.Spot, true, true)
 		if err != nil {
 			log.Errorf(log.ExchangeSys,
-=======
-		if err != nil {
-			log.Errorf(log.ExchangeSys,
-				"%s failed to update tradable pairs. Err: %s",
-				h.Name,
-				err)
-			return
-		}
-		err = h.UpdatePairs(p, asset.Spot, true, true)
-		if err != nil {
-			log.Errorf(log.ExchangeSys,
->>>>>>> f3da99bf
 				"%s failed to update enabled currencies.\n",
 				h.Name)
 		}
@@ -395,7 +369,6 @@
 	fpair, err := h.FormatExchangeCurrency(c, assetType)
 	if err != nil {
 		return nil, err
-<<<<<<< HEAD
 	}
 
 	orderbookNew, err := h.GetOrderbook(fpair.String(), 1000)
@@ -403,15 +376,6 @@
 		return nil, err
 	}
 
-=======
-	}
-
-	orderbookNew, err := h.GetOrderbook(fpair.String(), 1000)
-	if err != nil {
-		return nil, err
-	}
-
->>>>>>> f3da99bf
 	orderBook := new(orderbook.Base)
 	for x := range orderbookNew.Bids {
 		orderBook.Bids = append(orderBook.Bids, orderbook.Item{
@@ -486,7 +450,11 @@
 	return nil, common.ErrFunctionNotSupported
 }
 
-<<<<<<< HEAD
+// GetWithdrawalsHistory returns previous withdrawals data
+func (h *HitBTC) GetWithdrawalsHistory(c currency.Code) (resp []exchange.WithdrawalHistory, err error) {
+	return nil, common.ErrNotYetImplemented
+}
+
 // GetRecentTrades returns the most recent trades for a currency and asset
 func (h *HitBTC) GetRecentTrades(p currency.Pair, assetType asset.Item) ([]trade.Data, error) {
 	return h.GetHistoricTrades(p, assetType, time.Now().Add(-time.Hour), time.Now())
@@ -551,77 +519,6 @@
 
 	sort.Sort(trade.ByDate(resp))
 	return resp, nil
-=======
-// GetWithdrawalsHistory returns previous withdrawals data
-func (h *HitBTC) GetWithdrawalsHistory(c currency.Code) (resp []exchange.WithdrawalHistory, err error) {
-	return nil, common.ErrNotYetImplemented
->>>>>>> f3da99bf
-}
-
-// GetRecentTrades returns the most recent trades for a currency and asset
-func (h *HitBTC) GetRecentTrades(p currency.Pair, assetType asset.Item) ([]trade.Data, error) {
-	return h.GetHistoricTrades(p, assetType, time.Now().Add(-time.Hour), time.Now())
-}
-
-// GetHistoricTrades returns historic trade data within the timeframe provided
-func (h *HitBTC) GetHistoricTrades(p currency.Pair, assetType asset.Item, timestampStart, timestampEnd time.Time) ([]trade.Data, error) {
-	if timestampEnd.After(time.Now()) || timestampEnd.Before(timestampStart) {
-		return nil, fmt.Errorf("invalid time range supplied. Start: %v End %v", timestampStart, timestampEnd)
-	}
-	var err error
-	p, err = h.FormatExchangeCurrency(p, assetType)
-	if err != nil {
-		return nil, err
-	}
-	ts := timestampStart
-	var resp []trade.Data
-	limit := 1000
-allTrades:
-	for {
-		var tradeData []TradeHistory
-		tradeData, err = h.GetTrades(p.String(), "", "", ts.UnixNano()/int64(time.Millisecond), timestampEnd.UnixNano()/int64(time.Millisecond), int64(limit), 0)
-		if err != nil {
-			return nil, err
-		}
-		for i := range tradeData {
-			if tradeData[i].Timestamp.Before(timestampStart) || tradeData[i].Timestamp.After(timestampEnd) {
-				break allTrades
-			}
-			var side order.Side
-			side, err = order.StringToOrderSide(tradeData[i].Side)
-			if err != nil {
-				return nil, err
-			}
-			resp = append(resp, trade.Data{
-				Exchange:     h.Name,
-				TID:          strconv.FormatInt(tradeData[i].ID, 10),
-				CurrencyPair: p,
-				AssetType:    assetType,
-				Side:         side,
-				Price:        tradeData[i].Price,
-				Amount:       tradeData[i].Quantity,
-				Timestamp:    tradeData[i].Timestamp,
-			})
-			if i == len(tradeData)-1 {
-				if ts.Equal(tradeData[i].Timestamp) {
-					// reached end of trades to crawl
-					break allTrades
-				}
-				ts = tradeData[i].Timestamp
-			}
-		}
-		if len(tradeData) != limit {
-			break allTrades
-		}
-	}
-
-	err = h.AddTradesToBuffer(resp...)
-	if err != nil {
-		return nil, err
-	}
-
-	sort.Sort(trade.ByDate(resp))
-	return resp, nil
 }
 
 // SubmitOrder submits a new order
