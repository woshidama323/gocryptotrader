--- conflicted
+++ resolved
@@ -395,7 +395,11 @@
 	return nil, common.ErrFunctionNotSupported
 }
 
-<<<<<<< HEAD
+// GetWithdrawalsHistory returns previous withdrawals data
+func (z *ZB) GetWithdrawalsHistory(c currency.Code) (resp []exchange.WithdrawalHistory, err error) {
+	return nil, common.ErrNotYetImplemented
+}
+
 // GetRecentTrades returns the most recent trades for a currency and asset
 func (z *ZB) GetRecentTrades(p currency.Pair, assetType asset.Item) ([]trade.Data, error) {
 	var err error
@@ -440,57 +444,6 @@
 // GetHistoricTrades returns historic trade data within the timeframe provided
 func (z *ZB) GetHistoricTrades(_ currency.Pair, _ asset.Item, _, _ time.Time) ([]trade.Data, error) {
 	return nil, common.ErrFunctionNotSupported
-=======
-// GetWithdrawalsHistory returns previous withdrawals data
-func (z *ZB) GetWithdrawalsHistory(c currency.Code) (resp []exchange.WithdrawalHistory, err error) {
-	return nil, common.ErrNotYetImplemented
->>>>>>> f3da99bf
-}
-
-// GetRecentTrades returns the most recent trades for a currency and asset
-func (z *ZB) GetRecentTrades(p currency.Pair, assetType asset.Item) ([]trade.Data, error) {
-	var err error
-	p, err = z.FormatExchangeCurrency(p, assetType)
-	if err != nil {
-		return nil, err
-	}
-	var tradeData TradeHistory
-	tradeData, err = z.GetTrades(p.String())
-	if err != nil {
-		return nil, err
-	}
-	var resp []trade.Data
-	for i := range tradeData {
-		var side order.Side
-		side, err = order.StringToOrderSide(tradeData[i].Type)
-		if err != nil {
-			return nil, err
-		}
-
-		resp = append(resp, trade.Data{
-			Exchange:     z.Name,
-			TID:          strconv.FormatInt(tradeData[i].Tid, 10),
-			CurrencyPair: p,
-			AssetType:    assetType,
-			Side:         side,
-			Price:        tradeData[i].Price,
-			Amount:       tradeData[i].Amount,
-			Timestamp:    time.Unix(tradeData[i].Date, 0),
-		})
-	}
-
-	err = z.AddTradesToBuffer(resp...)
-	if err != nil {
-		return nil, err
-	}
-
-	sort.Sort(trade.ByDate(resp))
-	return resp, nil
-}
-
-// GetHistoricTrades returns historic trade data within the timeframe provided
-func (z *ZB) GetHistoricTrades(_ currency.Pair, _ asset.Item, _, _ time.Time) ([]trade.Data, error) {
-	return nil, common.ErrFunctionNotSupported
 }
 
 // SubmitOrder submits a new order
@@ -581,14 +534,11 @@
 		return err
 	}
 	return z.CancelExistingOrder(orderIDInt, fpair.String())
-<<<<<<< HEAD
-=======
 }
 
 // CancelBatchOrders cancels an orders by their corresponding ID numbers
 func (z *ZB) CancelBatchOrders(o []order.Cancel) (order.CancelBatchResponse, error) {
 	return order.CancelBatchResponse{}, common.ErrNotYetImplemented
->>>>>>> f3da99bf
 }
 
 // CancelAllOrders cancels all orders associated with a currency pair
@@ -889,7 +839,6 @@
 	if err != nil {
 		return kline.Item{}, err
 	}
-<<<<<<< HEAD
 
 	klineParams := KlinesRequestParams{
 		Type:   z.FormatExchangeKlineInterval(interval),
@@ -903,21 +852,6 @@
 		return kline.Item{}, err
 	}
 
-=======
-
-	klineParams := KlinesRequestParams{
-		Type:   z.FormatExchangeKlineInterval(interval),
-		Symbol: p.String(),
-		Since:  convert.UnixMillis(start),
-		Size:   int64(z.Features.Enabled.Kline.ResultLimit),
-	}
-	var candles KLineResponse
-	candles, err = z.GetSpotKline(klineParams)
-	if err != nil {
-		return kline.Item{}, err
-	}
-
->>>>>>> f3da99bf
 	for x := range candles.Data {
 		if candles.Data[x].KlineTime.Before(start) || candles.Data[x].KlineTime.After(end) {
 			continue
