--- conflicted
+++ resolved
@@ -331,58 +331,9 @@
 	return nil, common.ErrFunctionNotSupported
 }
 
-<<<<<<< HEAD
-// GetRecentTrades returns the most recent trades for a currency and asset
-func (b *Bithumb) GetRecentTrades(p currency.Pair, assetType asset.Item) ([]trade.Data, error) {
-	var err error
-	p, err = b.FormatExchangeCurrency(p, assetType)
-	if err != nil {
-		return nil, err
-	}
-	tradeData, err := b.GetTransactionHistory(p.String())
-	if err != nil {
-		return nil, err
-	}
-	var resp []trade.Data
-	for i := range tradeData.Data {
-		var side order.Side
-		side, err = order.StringToOrderSide(tradeData.Data[i].Type)
-		if err != nil {
-			return nil, err
-		}
-		var t time.Time
-		t, err = time.Parse("2006-01-02 15:04:05", tradeData.Data[i].TransactionDate)
-		if err != nil {
-			return nil, err
-		}
-		resp = append(resp, trade.Data{
-			Exchange:     b.Name,
-			CurrencyPair: p,
-			AssetType:    assetType,
-			Side:         side,
-			Price:        tradeData.Data[i].Price,
-			Amount:       tradeData.Data[i].UnitsTraded,
-			Timestamp:    t,
-		})
-	}
-
-	err = b.AddTradesToBuffer(resp...)
-	if err != nil {
-		return nil, err
-	}
-
-	sort.Sort(trade.ByDate(resp))
-	return resp, nil
-}
-
-// GetHistoricTrades returns historic trade data within the timeframe provided
-func (b *Bithumb) GetHistoricTrades(_ currency.Pair, _ asset.Item, _, _ time.Time) ([]trade.Data, error) {
-	return nil, common.ErrFunctionNotSupported
-=======
 // GetWithdrawalsHistory returns previous withdrawals data
 func (b *Bithumb) GetWithdrawalsHistory(c currency.Code) (resp []exchange.WithdrawalHistory, err error) {
 	return nil, common.ErrNotYetImplemented
->>>>>>> f3da99bf
 }
 
 // GetRecentTrades returns the most recent trades for a currency and asset
