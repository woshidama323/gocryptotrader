--- conflicted
+++ resolved
@@ -1,17 +1,14 @@
 package btse
 
 import (
-<<<<<<< HEAD
 	"log"
-=======
 	"os"
->>>>>>> f60051a3
+	"strings"
 	"testing"
 
 	"github.com/thrasher-corp/gocryptotrader/config"
 	"github.com/thrasher-corp/gocryptotrader/currency"
 	exchange "github.com/thrasher-corp/gocryptotrader/exchanges"
-	log "github.com/thrasher-corp/gocryptotrader/logger"
 )
 
 // Please supply your own keys here to do better tests
@@ -28,36 +25,23 @@
 	cfg := config.GetConfig()
 	err := cfg.LoadConfig("../../testdata/configtest.json", true)
 	if err != nil {
-		log.Fatal("BTSE load config error", err)
+		log.Fatal(err)
 	}
 	btseConfig, err := cfg.GetExchangeConfig("BTSE")
 	if err != nil {
-<<<<<<< HEAD
-		t.Error("BTSE Setup() init error")
-=======
-		log.Fatal("BTSE Setup() init error", err)
->>>>>>> f60051a3
+		log.Fatal(err)
 	}
 
 	btseConfig.API.AuthenticatedSupport = true
 	btseConfig.API.Credentials.Key = apiKey
 	btseConfig.API.Credentials.Secret = apiSecret
 
-<<<<<<< HEAD
-	err = b.Setup(btseConfig)
-	if err != nil {
-		t.Fatal("BTSE setup error", err)
-=======
-	b.Setup(&btseConfig)
+	b.Setup(btseConfig)
 	os.Exit(m.Run())
 }
 
 func areTestAPIKeysSet() bool {
-	if b.APIKey != "" && b.APIKey != "Key" &&
-		b.APISecret != "" && b.APISecret != "Secret" {
-		return true
-	}
-	return false
+	return b.ValidateAPICredentials()
 }
 
 func TestGetMarketsSummary(t *testing.T) {
@@ -65,7 +49,6 @@
 	_, err := b.GetMarketsSummary()
 	if err != nil {
 		t.Error(err)
->>>>>>> f60051a3
 	}
 }
 
@@ -73,9 +56,6 @@
 	t.Parallel()
 	_, err := b.GetMarkets()
 	if err != nil {
-<<<<<<< HEAD
-		t.Fatalf("Err: %s", err)
-=======
 		t.Error(err)
 	}
 }
@@ -85,7 +65,6 @@
 	_, err := b.FetchOrderBook("BTC-USD")
 	if err != nil {
 		t.Error(err)
->>>>>>> f60051a3
 	}
 }
 
@@ -93,11 +72,7 @@
 	t.Parallel()
 	_, err := b.GetTrades("BTC-USD")
 	if err != nil {
-<<<<<<< HEAD
-		t.Fatalf("Err: %s", err)
-=======
-		t.Error(err)
->>>>>>> f60051a3
+		t.Error(err)
 	}
 }
 
@@ -105,19 +80,7 @@
 	t.Parallel()
 	_, err := b.GetTicker("BTC-USD")
 	if err != nil {
-<<<<<<< HEAD
-		t.Fatalf("Err: %s", err)
-	}
-}
-
-func TestGetOrderbook(t *testing.T) {
-	b.SetDefaults()
-	_, err := b.GetOrderbook("BTC-USD", 0, 0, 0)
-	if err != nil {
-		t.Fatalf("Err: %s", err)
-=======
-		t.Error(err)
->>>>>>> f60051a3
+		t.Error(err)
 	}
 }
 
@@ -125,11 +88,7 @@
 	t.Parallel()
 	_, err := b.GetMarketStatistics("BTC-USD")
 	if err != nil {
-<<<<<<< HEAD
-		t.Fatalf("Err: %s", err)
-=======
-		t.Error(err)
->>>>>>> f60051a3
+		t.Error(err)
 	}
 }
 
@@ -137,11 +96,7 @@
 	t.Parallel()
 	_, err := b.GetServerTime()
 	if err != nil {
-<<<<<<< HEAD
-		t.Fatalf("Err: %s", err)
-=======
-		t.Error(err)
->>>>>>> f60051a3
+		t.Error(err)
 	}
 }
 
@@ -173,7 +128,7 @@
 	if !areTestAPIKeysSet() || !canManipulateRealOrders {
 		t.Skip("skipping test, either api keys or manipulaterealorders isnt set correctly")
 	}
-	_, err := b.CreateOrder(4.5, 3.4, "buy", "limit", "BTC-USD", "", "")
+	_, err := b.CreateOrder(0.1, 10000, "sell", "limit", "BTC-USD", "", "")
 	if err != nil {
 		t.Error(err)
 	}
@@ -214,13 +169,8 @@
 		OrderType: exchange.AnyOrderType,
 	}
 	_, err := b.GetOrderHistory(&getOrdersRequest)
-<<<<<<< HEAD
-	if err != common.ErrFunctionNotSupported {
-		t.Fatal("Expected different result")
-=======
-	if err != nil {
-		t.Error(err)
->>>>>>> f60051a3
+	if err != nil {
+		t.Error(err)
 	}
 }
 
@@ -266,24 +216,14 @@
 		PurchasePrice: 1000,
 	}
 
-<<<<<<< HEAD
-	if resp, err := b.GetFee(feeBuilder); resp != 0.00050 || err != nil {
-		t.Errorf("GetFee() error. Expected: %f, Received: %f", 0.00050, resp)
-=======
 	if resp, err := b.GetFee(feeBuilder); resp != 0.500000 || err != nil {
 		t.Errorf("GetFee() error. Expected: %f, Received: %f", 0.500000, resp)
->>>>>>> f60051a3
 		t.Error(err)
 	}
 
 	feeBuilder.IsMaker = false
-<<<<<<< HEAD
-	if resp, err := b.GetFee(feeBuilder); resp != 0.0015 || err != nil {
-		t.Errorf("GetFee() error. Expected: %f, Received: %f", 0.0015, resp)
-=======
 	if resp, err := b.GetFee(feeBuilder); resp != 1.00000 || err != nil {
 		t.Errorf("GetFee() error. Expected: %f, Received: %f", 1.00000, resp)
->>>>>>> f60051a3
 		t.Error(err)
 	}
 
@@ -294,13 +234,8 @@
 	}
 
 	feeBuilder.Pair.Base = currency.USDT
-<<<<<<< HEAD
-	if resp, err := b.GetFee(feeBuilder); resp != float64(5) || err != nil {
-		t.Errorf("GetFee() error. Expected: %f, Received: %f", float64(5), resp)
-=======
 	if resp, err := b.GetFee(feeBuilder); resp != 1.080000 || err != nil {
 		t.Errorf("GetFee() error. Expected: %f, Received: %f", 1.080000, resp)
->>>>>>> f60051a3
 		t.Error(err)
 	}
 
@@ -317,13 +252,8 @@
 	}
 
 	feeBuilder.FeeType = exchange.InternationalBankWithdrawalFee
-<<<<<<< HEAD
-	if resp, err := b.GetFee(feeBuilder); resp != float64(1000) || err != nil {
-		t.Errorf("GetFee() error. Expected: %f, Received: %f", float64(1000), resp)
-=======
 	if resp, err := b.GetFee(feeBuilder); resp != float64(900) || err != nil {
 		t.Errorf("GetFee() error. Expected: %f, Received: %f", float64(900), resp)
->>>>>>> f60051a3
 		t.Error(err)
 	}
 
@@ -340,13 +270,6 @@
 	if expected != actual {
 		t.Errorf("TestParseOrderTime expected: %d, got %d", expected, actual)
 	}
-<<<<<<< HEAD
-}
-
-func areTestAPIKeysSet() bool {
-	return b.ValidateAPICredentials()
-=======
->>>>>>> f60051a3
 }
 
 // Any tests below this line have the ability to impact your orders on the exchange. Enable canManipulateRealOrders to run them
@@ -356,24 +279,16 @@
 	if !areTestAPIKeysSet() || !canManipulateRealOrders {
 		t.Skip("skipping test, either api keys or manipulaterealorders isnt set correctly")
 	}
-<<<<<<< HEAD
-
 	var orderSubmission = &exchange.OrderSubmission{
 		Pair: currency.Pair{
 			Base:  currency.BTC,
 			Quote: currency.USD,
 		},
-		OrderSide: exchange.BuyOrderSide,
+		OrderSide: exchange.SellOrderSide,
 		OrderType: exchange.LimitOrderType,
-		Price:     1,
-		Amount:    1,
+		Price:     100000,
+		Amount:    0.1,
 		ClientID:  "meowOrder",
-=======
-	var p = currency.Pair{
-		Delimiter: "",
-		Base:      currency.BTC,
-		Quote:     currency.USD,
->>>>>>> f60051a3
 	}
 	response, err := b.SubmitOrder(orderSubmission)
 	if areTestAPIKeysSet() && (err != nil || !response.IsOrderPlaced) {
@@ -393,7 +308,7 @@
 		"-")
 
 	var orderCancellation = &exchange.OrderCancellation{
-		OrderID:       "0b66ccaf-dfd4-4b9f-a30b-2380b9c7b66d",
+		OrderID:       "b334ecef-2b42-4998-b8a4-b6b14f6d2671",
 		WalletAddress: "1F5zVDgNjorJ51oGebSvNCrSAHpwGkUdDB",
 		AccountID:     "1",
 		CurrencyPair:  currencyPair,
@@ -424,7 +339,9 @@
 	if err != nil {
 		t.Errorf("Could not cancel orders: %v", err)
 	}
-	if len(resp.OrderStatus) > 0 {
-		t.Errorf("%v orders failed to cancel", len(resp.OrderStatus))
+	for k, v := range resp.OrderStatus {
+		if strings.Contains(v, "Failed") {
+			t.Errorf("order id: %s failed to cancel: %v", k, v)
+		}
 	}
 }