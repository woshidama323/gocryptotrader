--- conflicted
+++ resolved
@@ -286,49 +286,9 @@
 	return nil, common.ErrFunctionNotSupported
 }
 
-<<<<<<< HEAD
-// GetRecentTrades returns the most recent trades for a currency and asset
-func (l *LocalBitcoins) GetRecentTrades(p currency.Pair, assetType asset.Item) ([]trade.Data, error) {
-	var err error
-	p, err = l.FormatExchangeCurrency(p, assetType)
-	if err != nil {
-		return nil, err
-	}
-	var tradeData []Trade
-	tradeData, err = l.GetTrades(p.Quote.String(), nil)
-	if err != nil {
-		return nil, err
-	}
-	var resp []trade.Data
-	for i := range tradeData {
-		resp = append(resp, trade.Data{
-			Exchange:     l.Name,
-			TID:          strconv.FormatInt(tradeData[i].TID, 10),
-			CurrencyPair: p,
-			AssetType:    assetType,
-			Price:        tradeData[i].Price,
-			Amount:       tradeData[i].Amount,
-			Timestamp:    time.Unix(tradeData[i].Date, 0),
-		})
-	}
-
-	err = l.AddTradesToBuffer(resp...)
-	if err != nil {
-		return nil, err
-	}
-
-	sort.Sort(trade.ByDate(resp))
-	return resp, nil
-}
-
-// GetHistoricTrades returns historic trade data within the timeframe provided
-func (l *LocalBitcoins) GetHistoricTrades(_ currency.Pair, _ asset.Item, _, _ time.Time) ([]trade.Data, error) {
-	return nil, common.ErrFunctionNotSupported
-=======
 // GetWithdrawalsHistory returns previous withdrawals data
 func (l *LocalBitcoins) GetWithdrawalsHistory(c currency.Code) (resp []exchange.WithdrawalHistory, err error) {
 	return nil, common.ErrNotYetImplemented
->>>>>>> f3da99bf
 }
 
 // GetRecentTrades returns the most recent trades for a currency and asset
@@ -457,14 +417,11 @@
 		return err
 	}
 	return l.DeleteAd(o.ID)
-<<<<<<< HEAD
-=======
 }
 
 // CancelBatchOrders cancels an orders by their corresponding ID numbers
 func (l *LocalBitcoins) CancelBatchOrders(o []order.Cancel) (order.CancelBatchResponse, error) {
 	return order.CancelBatchResponse{}, common.ErrNotYetImplemented
->>>>>>> f3da99bf
 }
 
 // CancelAllOrders cancels all orders associated with a currency pair
