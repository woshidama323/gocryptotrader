--- conflicted
+++ resolved
@@ -229,11 +229,7 @@
 					Side:            oSide,
 					Status:          oStatus,
 					AssetType:       a,
-<<<<<<< HEAD
-					Date:            time.Unix(0, data.Data.OrderCreationTime*int64(time.Millisecond)),
-=======
 					Date:            data.Data.OrderCreationTime,
->>>>>>> f3da99bf
 					Pair:            p,
 				}
 			case "listStatus":
@@ -301,11 +297,7 @@
 
 					return b.AddTradesToBuffer(trade.Data{
 						CurrencyPair: pair,
-<<<<<<< HEAD
-						Timestamp:    time.Unix(0, t.TimeStamp*int64(time.Millisecond)),
-=======
 						Timestamp:    t.TimeStamp,
->>>>>>> f3da99bf
 						Price:        price,
 						Amount:       amount,
 						Exchange:     b.Name,
@@ -357,11 +349,7 @@
 					}
 
 					b.Websocket.DataHandler <- stream.KlineData{
-<<<<<<< HEAD
-						Timestamp:  time.Unix(0, kline.EventTime*int64(time.Millisecond)),
-=======
 						Timestamp:  kline.EventTime,
->>>>>>> f3da99bf
 						Pair:       pair,
 						AssetType:  asset.Spot,
 						Exchange:   b.Name,
