package binance

import (
	"testing"
	"time"

	"github.com/thrasher-corp/gocryptotrader/common"
	"github.com/thrasher-corp/gocryptotrader/core"
	"github.com/thrasher-corp/gocryptotrader/currency"
	exchange "github.com/thrasher-corp/gocryptotrader/exchanges"
	"github.com/thrasher-corp/gocryptotrader/exchanges/asset"
	"github.com/thrasher-corp/gocryptotrader/exchanges/kline"
	"github.com/thrasher-corp/gocryptotrader/exchanges/order"
	"github.com/thrasher-corp/gocryptotrader/portfolio/withdraw"
)

// Please supply your own keys here for due diligence testing
const (
	apiKey                  = ""
	apiSecret               = ""
	canManipulateRealOrders = false
)

var b Binance

func areTestAPIKeysSet() bool {
	return b.ValidateAPICredentials()
}

func setFeeBuilder() *exchange.FeeBuilder {
	return &exchange.FeeBuilder{
		Amount:        1,
		FeeType:       exchange.CryptocurrencyTradeFee,
		Pair:          currency.NewPair(currency.BTC, currency.LTC),
		PurchasePrice: 1,
	}
}

func TestGetExchangeInfo(t *testing.T) {
	t.Parallel()
	info, err := b.GetExchangeInfo()
	if err != nil {
		t.Error(err)
	}
	if mockTests {
		serverTime := time.Date(2020, 4, 15, 23, 44, 38, int(861*time.Millisecond), time.UTC)
		if !info.Servertime.Equal(serverTime) {
			t.Errorf("Expected %v, got %v", serverTime, info.Servertime)
		}
	}
}

func TestFetchTradablePairs(t *testing.T) {
	t.Parallel()

	_, err := b.FetchTradablePairs(asset.Spot)
	if err != nil {
		t.Error("Binance FetchTradablePairs(asset asets.AssetType) error", err)
	}
}

func TestGetOrderBook(t *testing.T) {
	t.Parallel()

	_, err := b.GetOrderBook(OrderBookDataRequestParams{
		Symbol: "BTCUSDT",
		Limit:  10,
	})

	if err != nil {
		t.Error("Binance GetOrderBook() error", err)
	}
}

func TestGetMostRecentTrades(t *testing.T) {
	t.Parallel()

	_, err := b.GetMostRecentTrades(RecentTradeRequestParams{
		Symbol: "BTCUSDT",
		Limit:  15,
	})

	if err != nil {
		t.Error("Binance GetMostRecentTrades() error", err)
	}
}

func TestGetHistoricalTrades(t *testing.T) {
	t.Parallel()

	_, err := b.GetHistoricalTrades("BTCUSDT", 5, 0)
	if !mockTests && err == nil {
		t.Error("Binance GetHistoricalTrades() expecting error")
	}
	if mockTests && err == nil {
		t.Error("Binance GetHistoricalTrades() error", err)
	}
}

func TestGetAggregatedTrades(t *testing.T) {
	t.Parallel()
<<<<<<< HEAD
	_, err := b.GetAggregatedTrades("BTCUSDT", 5)
=======
	_, err := b.GetAggregatedTrades(&AggregatedTradeRequestParams{
		Symbol: currency.NewPair(currency.BTC, currency.USDT).String(),
		Limit:  5,
	})
>>>>>>> f3da99bf
	if err != nil {
		t.Error("Binance GetAggregatedTrades() error", err)
	}
}

func TestGetSpotKline(t *testing.T) {
	t.Parallel()
<<<<<<< HEAD
	_, err := b.GetSpotKline(KlinesRequestParams{
		Symbol:    "BTCUSDT",
		Interval:  kline.FiveMin.Short(),
		Limit:     24,
		StartTime: time.Unix(1577836800, 0).Unix() * 1000,
		EndTime:   time.Unix(1580515200, 0).Unix() * 1000,
=======
	_, err := b.GetSpotKline(&KlinesRequestParams{
		Symbol:    "BTCUSDT",
		Interval:  kline.FiveMin.Short(),
		Limit:     24,
		StartTime: time.Unix(1577836800, 0),
		EndTime:   time.Unix(1580515200, 0),
>>>>>>> f3da99bf
	})
	if err != nil {
		t.Error("Binance GetSpotKline() error", err)
	}
}

func TestGetAveragePrice(t *testing.T) {
	t.Parallel()

	_, err := b.GetAveragePrice("BTCUSDT")
	if err != nil {
		t.Error("Binance GetAveragePrice() error", err)
	}
}

func TestGetPriceChangeStats(t *testing.T) {
	t.Parallel()

	_, err := b.GetPriceChangeStats("BTCUSDT")
	if err != nil {
		t.Error("Binance GetPriceChangeStats() error", err)
	}
}

func TestGetTickers(t *testing.T) {
	t.Parallel()

	_, err := b.GetTickers()
	if err != nil {
		t.Error("Binance TestGetTickers error", err)
	}
}

func TestGetLatestSpotPrice(t *testing.T) {
	t.Parallel()

	_, err := b.GetLatestSpotPrice("BTCUSDT")
	if err != nil {
		t.Error("Binance GetLatestSpotPrice() error", err)
	}
}

func TestGetBestPrice(t *testing.T) {
	t.Parallel()

	_, err := b.GetBestPrice("BTCUSDT")
	if err != nil {
		t.Error("Binance GetBestPrice() error", err)
	}
}

func TestQueryOrder(t *testing.T) {
	t.Parallel()

	_, err := b.QueryOrder("BTCUSDT", "", 1337)
	switch {
	case areTestAPIKeysSet() && err != nil:
		t.Error("QueryOrder() error", err)
	case !areTestAPIKeysSet() && err == nil && !mockTests:
		t.Error("QueryOrder() expecting an error when no keys are set")
	case mockTests && err != nil:
		t.Error("Mock QueryOrder() error", err)
	}
}

func TestOpenOrders(t *testing.T) {
	t.Parallel()

	_, err := b.OpenOrders("BTCUSDT")
	switch {
	case areTestAPIKeysSet() && err != nil:
		t.Error("OpenOrders() error", err)
	case !areTestAPIKeysSet() && err == nil && !mockTests:
		t.Error("OpenOrders() expecting an error when no keys are set")
	case mockTests && err != nil:
		t.Error("Mock OpenOrders() error", err)
	}
}

func TestAllOrders(t *testing.T) {
	t.Parallel()

	_, err := b.AllOrders("BTCUSDT", "", "")
	switch {
	case areTestAPIKeysSet() && err != nil:
		t.Error("AllOrders() error", err)
	case !areTestAPIKeysSet() && err == nil && !mockTests:
		t.Error("AllOrders() expecting an error when no keys are set")
	case mockTests && err != nil:
		t.Error("Mock AllOrders() error", err)
	}
}

// TestGetFeeByTypeOfflineTradeFee logic test
func TestGetFeeByTypeOfflineTradeFee(t *testing.T) {
	t.Parallel()

	var feeBuilder = setFeeBuilder()
	b.GetFeeByType(feeBuilder)
	if !areTestAPIKeysSet() || mockTests {
		if feeBuilder.FeeType != exchange.OfflineTradeFee {
			t.Errorf("Expected %v, received %v", exchange.OfflineTradeFee, feeBuilder.FeeType)
		}
	} else {
		if feeBuilder.FeeType != exchange.CryptocurrencyTradeFee {
			t.Errorf("Expected %v, received %v", exchange.CryptocurrencyTradeFee, feeBuilder.FeeType)
		}
	}
}

func TestGetFee(t *testing.T) {
	t.Parallel()

	var feeBuilder = setFeeBuilder()

	if areTestAPIKeysSet() || mockTests {
		// CryptocurrencyTradeFee Basic
		if resp, err := b.GetFee(feeBuilder); resp != float64(0.1) || err != nil {
			t.Error(err)
			t.Errorf("GetFee() error. Expected: %f, Received: %f", float64(0), resp)
		}

		// CryptocurrencyTradeFee High quantity
		feeBuilder = setFeeBuilder()
		feeBuilder.Amount = 1000
		feeBuilder.PurchasePrice = 1000
		if resp, err := b.GetFee(feeBuilder); resp != float64(100000) || err != nil {
			t.Errorf("GetFee() error. Expected: %f, Received: %f", float64(100000), resp)
			t.Error(err)
		}

		// CryptocurrencyTradeFee IsMaker
		feeBuilder = setFeeBuilder()
		feeBuilder.IsMaker = true
		if resp, err := b.GetFee(feeBuilder); resp != float64(0.1) || err != nil {
			t.Errorf("GetFee() error. Expected: %f, Received: %f", float64(0.1), resp)
			t.Error(err)
		}

		// CryptocurrencyTradeFee Negative purchase price
		feeBuilder = setFeeBuilder()
		feeBuilder.PurchasePrice = -1000
		if resp, err := b.GetFee(feeBuilder); resp != float64(0) || err != nil {
			t.Errorf("GetFee() error. Expected: %f, Received: %f", float64(0), resp)
			t.Error(err)
		}
	}

	// CryptocurrencyWithdrawalFee Basic
	feeBuilder = setFeeBuilder()
	feeBuilder.FeeType = exchange.CryptocurrencyWithdrawalFee
	if resp, err := b.GetFee(feeBuilder); resp != float64(0.0005) || err != nil {
		t.Errorf("GetFee() error. Expected: %f, Received: %f", float64(0.0005), resp)
		t.Error(err)
	}

	// CyptocurrencyDepositFee Basic
	feeBuilder = setFeeBuilder()
	feeBuilder.FeeType = exchange.CyptocurrencyDepositFee
	if resp, err := b.GetFee(feeBuilder); resp != float64(0) || err != nil {
		t.Errorf("GetFee() error. Expected: %f, Received: %f", float64(0), resp)
		t.Error(err)
	}

	// InternationalBankDepositFee Basic
	feeBuilder = setFeeBuilder()
	feeBuilder.FeeType = exchange.InternationalBankDepositFee
	feeBuilder.FiatCurrency = currency.HKD
	if resp, err := b.GetFee(feeBuilder); resp != float64(0) || err != nil {
		t.Errorf("GetFee() error. Expected: %f, Received: %f", float64(0), resp)
		t.Error(err)
	}

	// InternationalBankWithdrawalFee Basic
	feeBuilder = setFeeBuilder()
	feeBuilder.FeeType = exchange.InternationalBankWithdrawalFee
	feeBuilder.FiatCurrency = currency.HKD
	if resp, err := b.GetFee(feeBuilder); resp != float64(0) || err != nil {
		t.Errorf("GetFee() error. Expected: %f, Received: %f", float64(0), resp)
		t.Error(err)
	}
}

func TestFormatWithdrawPermissions(t *testing.T) {
	t.Parallel()

	expectedResult := exchange.AutoWithdrawCryptoText + " & " + exchange.NoFiatWithdrawalsText
	withdrawPermissions := b.FormatWithdrawPermissions()
	if withdrawPermissions != expectedResult {
		t.Errorf("Expected: %s, Received: %s", expectedResult, withdrawPermissions)
	}
}

func TestGetActiveOrders(t *testing.T) {
	t.Parallel()

	var getOrdersRequest = order.GetOrdersRequest{
		Type: order.AnyType,
	}
	_, err := b.GetActiveOrders(&getOrdersRequest)
	if err == nil {
		t.Error("Expected: 'At least one currency is required to fetch order history'. received nil")
	}

	getOrdersRequest.Pairs = []currency.Pair{
		currency.NewPair(currency.LTC, currency.BTC),
	}

	_, err = b.GetActiveOrders(&getOrdersRequest)
	switch {
	case areTestAPIKeysSet() && err != nil:
		t.Error("GetActiveOrders() error", err)
	case !areTestAPIKeysSet() && err == nil && !mockTests:
		t.Error("GetActiveOrders() expecting an error when no keys are set")
	case mockTests && err != nil:
		t.Error("Mock GetActiveOrders() error", err)
	}
}

func TestGetOrderHistory(t *testing.T) {
	t.Parallel()

	var getOrdersRequest = order.GetOrdersRequest{
		Type: order.AnyType,
	}

	_, err := b.GetOrderHistory(&getOrdersRequest)
	if err == nil {
		t.Error("Expected: 'At least one currency is required to fetch order history'. received nil")
	}

	getOrdersRequest.Pairs = []currency.Pair{
		currency.NewPair(currency.LTC,
			currency.BTC)}

	_, err = b.GetOrderHistory(&getOrdersRequest)
	switch {
	case areTestAPIKeysSet() && err != nil:
		t.Error("GetOrderHistory() error", err)
	case !areTestAPIKeysSet() && err == nil && !mockTests:
		t.Error("GetOrderHistory() expecting an error when no keys are set")
	case mockTests && err != nil:
		t.Error("Mock GetOrderHistory() error", err)
	}
}

func TestNewOrderTest(t *testing.T) {
	t.Parallel()

	req := &NewOrderRequest{
		Symbol:      "LTCBTC",
		Side:        order.Buy.String(),
		TradeType:   BinanceRequestParamsOrderLimit,
		Price:       0.0025,
		Quantity:    100000,
		TimeInForce: BinanceRequestParamsTimeGTC,
	}

	err := b.NewOrderTest(req)
	switch {
	case areTestAPIKeysSet() && err != nil:
		t.Error("NewOrderTest() error", err)
	case !areTestAPIKeysSet() && err == nil && !mockTests:
		t.Error("NewOrderTest() expecting an error when no keys are set")
	case mockTests && err != nil:
		t.Error("Mock NewOrderTest() error", err)
	}

	req = &NewOrderRequest{
		Symbol:        "LTCBTC",
		Side:          order.Sell.String(),
		TradeType:     BinanceRequestParamsOrderMarket,
		Price:         0.0045,
		QuoteOrderQty: 10,
	}

	err = b.NewOrderTest(req)
	switch {
	case areTestAPIKeysSet() && err != nil:
		t.Error("NewOrderTest() error", err)
	case !areTestAPIKeysSet() && err == nil && !mockTests:
		t.Error("NewOrderTest() expecting an error when no keys are set")
	case mockTests && err != nil:
		t.Error("Mock NewOrderTest() error", err)
	}
}

func TestGetHistoricTrades(t *testing.T) {
	t.Parallel()
	currencyPair, err := currency.NewPairFromString("BTCUSDT")
	if err != nil {
		t.Fatal(err)
	}
	start, err := time.Parse(time.RFC3339, "2020-01-02T15:04:05Z")
	if err != nil {
		t.Fatal(err)
	}
	result, err := b.GetHistoricTrades(currencyPair, asset.Spot, start, start.Add(15*time.Minute))
	if err != nil {
		t.Error(err)
	}
	var expected int
	if mockTests {
		expected = 5
	} else {
		expected = 2134
	}
	if len(result) != expected {
		t.Errorf("GetHistoricTrades() expected %v entries, got %v", expected, len(result))
	}
}

func TestGetAggregatedTradesBatched(t *testing.T) {
	t.Parallel()
	currencyPair, err := currency.NewPairFromString("BTCUSDT")
	if err != nil {
		t.Fatal(err)
	}
	start, err := time.Parse(time.RFC3339, "2020-01-02T15:04:05Z")
	if err != nil {
		t.Fatal(err)
	}
	mockExpectTime, err := time.Parse(time.RFC3339, "2020-01-02T16:19:04.8Z")
	if err != nil {
		t.Fatal(err)
	}
	expectTime, err := time.Parse(time.RFC3339Nano, "2020-01-02T16:19:04.831Z")
	if err != nil {
		t.Fatal(err)
	}
	tests := []struct {
		name string
		// mock test or live test
		mock         bool
		args         *AggregatedTradeRequestParams
		numExpected  int
		lastExpected time.Time
	}{
		{
			name: "mock batch with timerange",
			mock: true,
			args: &AggregatedTradeRequestParams{
				Symbol:    currencyPair.String(),
				StartTime: start,
				EndTime:   start.Add(75 * time.Minute),
			},
			numExpected:  3,
			lastExpected: mockExpectTime,
		},
		{
			name: "batch with timerange",
			args: &AggregatedTradeRequestParams{
				Symbol:    currencyPair.String(),
				StartTime: start,
				EndTime:   start.Add(75 * time.Minute),
			},
			numExpected:  4303,
			lastExpected: expectTime,
		},
		{
			name: "mock custom limit with start time set, no end time",
			mock: true,
			args: &AggregatedTradeRequestParams{
				Symbol:    currency.NewPair(currency.BTC, currency.USDT).String(),
				StartTime: start,
				Limit:     1001,
			},
			numExpected:  4,
			lastExpected: time.Date(2020, 1, 2, 16, 19, 5, int(200*time.Millisecond), time.UTC),
		},
		{
			name: "custom limit with start time set, no end time",
			args: &AggregatedTradeRequestParams{
				Symbol:    currency.NewPair(currency.BTC, currency.USDT).String(),
				StartTime: time.Date(2020, 11, 18, 12, 0, 0, 0, time.UTC),
				Limit:     1001,
			},
			numExpected:  1001,
			lastExpected: time.Date(2020, 11, 18, 13, 0, 0, int(34*time.Millisecond), time.UTC),
		},
		{
			name: "mock recent trades",
			mock: true,
			args: &AggregatedTradeRequestParams{
				Symbol: currency.NewPair(currency.BTC, currency.USDT).String(),
				Limit:  3,
			},
			numExpected:  3,
			lastExpected: time.Date(2020, 1, 2, 16, 19, 5, int(200*time.Millisecond), time.UTC),
		},
	}
	for _, tt := range tests {
		tt := tt
		t.Run(tt.name, func(t *testing.T) {
			if tt.mock != mockTests {
				t.Skip()
			}
			result, err := b.GetAggregatedTrades(tt.args)
			if err != nil {
				t.Error(err)
			}
			if len(result) != tt.numExpected {
				t.Errorf("GetAggregatedTradesBatched() expected %v entries, got %v", tt.numExpected, len(result))
			}
			lastTradeTime := result[len(result)-1].TimeStamp
			if !lastTradeTime.Equal(tt.lastExpected) {
				t.Errorf("last trade expected %v, got %v", tt.lastExpected, lastTradeTime)
			}
		})
	}
}

func TestGetAggregatedTradesErrors(t *testing.T) {
	t.Parallel()
	start, err := time.Parse(time.RFC3339, "2020-01-02T15:04:05Z")
	if err != nil {
		t.Fatal(err)
	}
	tests := []struct {
		name string
		args *AggregatedTradeRequestParams
	}{
		{
			name: "get recent trades does not support custom limit",
			args: &AggregatedTradeRequestParams{
				Symbol: currency.NewPair(currency.BTC, currency.USDT).String(),
				Limit:  1001,
			},
		},
		{
			name: "start time and fromId cannot be both set",
			args: &AggregatedTradeRequestParams{
				Symbol:    currency.NewPair(currency.BTC, currency.USDT).String(),
				StartTime: start,
				EndTime:   start.Add(75 * time.Minute),
				FromID:    2,
			},
		},
		{
			name: "can't get most recent 5000 (more than 1000 not allowed)",
			args: &AggregatedTradeRequestParams{
				Symbol: currency.NewPair(currency.BTC, currency.USDT).String(),
				Limit:  5000,
			},
		},
	}
	for _, tt := range tests {
		tt := tt
		t.Run(tt.name, func(t *testing.T) {
			_, err := b.GetAggregatedTrades(tt.args)
			if err == nil {
				t.Errorf("Binance.GetAggregatedTrades() error = %v, wantErr true", err)
				return
			}
		})
	}
}

// Any tests below this line have the ability to impact your orders on the exchange. Enable canManipulateRealOrders to run them
// -----------------------------------------------------------------------------------------------------------------------------

func TestSubmitOrder(t *testing.T) {
	t.Parallel()

	if areTestAPIKeysSet() && !canManipulateRealOrders && !mockTests {
		t.Skip("API keys set, canManipulateRealOrders false, skipping test")
	}

	var orderSubmission = &order.Submit{
		Pair: currency.Pair{
			Delimiter: "_",
			Base:      currency.LTC,
			Quote:     currency.BTC,
		},
		Side:      order.Buy,
		Type:      order.Limit,
		Price:     1,
		Amount:    1000000000,
		ClientID:  "meowOrder",
		AssetType: asset.Spot,
	}

	_, err := b.SubmitOrder(orderSubmission)
	switch {
	case areTestAPIKeysSet() && err != nil:
		t.Error("SubmitOrder() error", err)
	case !areTestAPIKeysSet() && err == nil && !mockTests:
		t.Error("SubmitOrder() expecting an error when no keys are set")
	case mockTests && err != nil:
		t.Error("Mock SubmitOrder() error", err)
	}
}

func TestCancelExchangeOrder(t *testing.T) {
	t.Parallel()

	if areTestAPIKeysSet() && !canManipulateRealOrders && !mockTests {
		t.Skip("API keys set, canManipulateRealOrders false, skipping test")
	}
	var orderCancellation = &order.Cancel{
		ID:            "1",
		WalletAddress: core.BitcoinDonationAddress,
		AccountID:     "1",
		Pair:          currency.NewPair(currency.LTC, currency.BTC),
		AssetType:     asset.Spot,
	}

	err := b.CancelOrder(orderCancellation)
	switch {
	case areTestAPIKeysSet() && err != nil:
		t.Error("CancelExchangeOrder() error", err)
	case !areTestAPIKeysSet() && err == nil && !mockTests:
		t.Error("CancelExchangeOrder() expecting an error when no keys are set")
	case mockTests && err != nil:
		t.Error("Mock CancelExchangeOrder() error", err)
	}
}

func TestCancelAllExchangeOrders(t *testing.T) {
	t.Parallel()

	if areTestAPIKeysSet() && !canManipulateRealOrders && !mockTests {
		t.Skip("API keys set, canManipulateRealOrders false, skipping test")
	}
	var orderCancellation = &order.Cancel{
		ID:            "1",
		WalletAddress: core.BitcoinDonationAddress,
		AccountID:     "1",
		Pair:          currency.NewPair(currency.LTC, currency.BTC),
		AssetType:     asset.Spot,
	}

	_, err := b.CancelAllOrders(orderCancellation)
	switch {
	case areTestAPIKeysSet() && err != nil:
		t.Error("CancelAllExchangeOrders() error", err)
	case !areTestAPIKeysSet() && err == nil && !mockTests:
		t.Error("CancelAllExchangeOrders() expecting an error when no keys are set")
	case mockTests && err != nil:
		t.Error("Mock CancelAllExchangeOrders() error", err)
	}
}

func TestGetAccountInfo(t *testing.T) {
	t.Parallel()

	_, err := b.UpdateAccountInfo()
	switch {
	case areTestAPIKeysSet() && err != nil:
		t.Error("GetAccountInfo() error", err)
	case !areTestAPIKeysSet() && err == nil && !mockTests:
		t.Error("GetAccountInfo() expecting an error when no keys are set")
	case mockTests && err != nil:
		t.Error("Mock GetAccountInfo() error", err)
	}
}

func TestModifyOrder(t *testing.T) {
	t.Parallel()

	_, err := b.ModifyOrder(&order.Modify{AssetType: asset.Spot})
	if err == nil {
		t.Error("ModifyOrder() error cannot be nil")
	}
}

func TestWithdraw(t *testing.T) {
	t.Parallel()
	if areTestAPIKeysSet() && !canManipulateRealOrders && !mockTests {
		t.Skip("API keys set, canManipulateRealOrders false, skipping test")
	}

	withdrawCryptoRequest := withdraw.Request{
		Exchange:    b.Name,
		Amount:      0,
		Currency:    currency.BTC,
		Description: "WITHDRAW IT ALL",
		Crypto: withdraw.CryptoRequest{
			Address: core.BitcoinDonationAddress,
		},
	}

	_, err := b.WithdrawCryptocurrencyFunds(&withdrawCryptoRequest)
	switch {
	case areTestAPIKeysSet() && err != nil:
		t.Error("Withdraw() error", err)
	case !areTestAPIKeysSet() && err == nil && !mockTests:
		t.Error("Withdraw() expecting an error when no keys are set")
	case mockTests && err == nil:
		t.Error("Mock Withdraw() error cannot be nil")
<<<<<<< HEAD
=======
	}
}

func TestWithdrawHistory(t *testing.T) {
	t.Parallel()
	if areTestAPIKeysSet() && !canManipulateRealOrders && !mockTests {
		t.Skip("API keys set, canManipulateRealOrders false, skipping test")
	}

	_, err := b.GetWithdrawalsHistory(currency.XBT)
	switch {
	case areTestAPIKeysSet() && err != nil:
		t.Error("GetWithdrawalsHistory() error", err)
	case !areTestAPIKeysSet() && err == nil && !mockTests:
		t.Error("GetWithdrawalsHistory() expecting an error when no keys are set")
>>>>>>> f3da99bf
	}
}

func TestWithdrawFiat(t *testing.T) {
	t.Parallel()

	_, err := b.WithdrawFiatFunds(&withdraw.Request{})
	if err != common.ErrFunctionNotSupported {
		t.Errorf("Expected '%v', received: '%v'", common.ErrFunctionNotSupported, err)
	}
}

func TestWithdrawInternationalBank(t *testing.T) {
	t.Parallel()

	_, err := b.WithdrawFiatFundsToInternationalBank(&withdraw.Request{})
	if err != common.ErrFunctionNotSupported {
		t.Errorf("Expected '%v', received: '%v'", common.ErrFunctionNotSupported, err)
	}
}

func TestGetDepositAddress(t *testing.T) {
	t.Parallel()

	_, err := b.GetDepositAddress(currency.BTC, "")
	switch {
	case areTestAPIKeysSet() && err != nil:
		t.Error("GetDepositAddress() error", err)
	case !areTestAPIKeysSet() && err == nil && !mockTests:
		t.Error("GetDepositAddress() error cannot be nil")
	case mockTests && err != nil:
		t.Error("Mock GetDepositAddress() error", err)
	}
}

func TestWSSubscriptionHandling(t *testing.T) {
	t.Parallel()
	pressXToJSON := []byte(`{
  "method": "SUBSCRIBE",
  "params": [
    "btcusdt@aggTrade",
    "btcusdt@depth"
  ],
  "id": 1
}`)
	err := b.wsHandleData(pressXToJSON)
	if err != nil {
		t.Error(err)
	}
}

func TestWSUnsubscriptionHandling(t *testing.T) {
	pressXToJSON := []byte(`{
  "method": "UNSUBSCRIBE",
  "params": [
    "btcusdt@depth"
  ],
  "id": 312
}`)
	err := b.wsHandleData(pressXToJSON)
	if err != nil {
		t.Error(err)
	}
}

func TestWsOrderUpdateHandling(t *testing.T) {
	t.Parallel()
	pressXToJSON := []byte(`{
	  "e": "executionReport",        
	  "E": 1499405658658,            
	  "s": "BTCUSDT",                 
	  "c": "mUvoqJxFIILMdfAW5iGSOW", 
	  "S": "BUY",                    
	  "o": "LIMIT",                  
	  "f": "GTC",                    
	  "q": "1.00000000",             
	  "p": "0.10264410",             
	  "P": "0.00000000",             
	  "F": "0.00000000",             
	  "g": -1,                       
	  "C": null,                     
	  "x": "NEW",                    
	  "X": "NEW",                    
	  "r": "NONE",                   
	  "i": 4293153,                  
	  "l": "0.00000000",             
	  "z": "0.00000000",             
	  "L": "0.00000000",             
	  "n": "0",                      
	  "N": null,                     
	  "T": 1499405658657,            
	  "t": -1,                       
	  "I": 8641984,                  
	  "w": true,                     
	  "m": false,                    
	  "M": false,                    
	  "O": 1499405658657,            
	  "Z": "0.00000000",             
	  "Y": "0.00000000",              
	  "Q": "0.00000000"              
	}`)
	err := b.wsHandleData(pressXToJSON)
	if err != nil {
		t.Error(err)
	}
}

func TestWsOutboundAccountPosition(t *testing.T) {
	t.Parallel()
	pressXToJSON := []byte(`{
  "e": "outboundAccountPosition", 
  "E": 1564034571105,             
  "u": 1564034571073,             
  "B": [                          
    {
      "a": "ETH",                 
      "f": "10000.000000",        
      "l": "0.000000"             
    }
  ]
}`)
	err := b.wsHandleData(pressXToJSON)
	if err != nil {
		t.Error(err)
	}
}

func TestWsTickerUpdate(t *testing.T) {
	t.Parallel()
	pressXToJSON := []byte(`{"stream":"btcusdt@ticker","data":{"e":"24hrTicker","E":1580254809477,"s":"BTCUSDT","p":"420.97000000","P":"4.720","w":"9058.27981278","x":"8917.98000000","c":"9338.96000000","Q":"0.17246300","b":"9338.03000000","B":"0.18234600","a":"9339.70000000","A":"0.14097600","o":"8917.99000000","h":"9373.19000000","l":"8862.40000000","v":"72229.53692000","q":"654275356.16896672","O":1580168409456,"C":1580254809456,"F":235294268,"L":235894703,"n":600436}}`)
	err := b.wsHandleData(pressXToJSON)
	if err != nil {
		t.Error(err)
	}
}

func TestWsKlineUpdate(t *testing.T) {
	t.Parallel()
	pressXToJSON := []byte(`{"stream":"btcusdt@kline_1m","data":{
	  "e": "kline",     
	  "E": 123456789,   
	  "s": "BNBBTC",    
	  "k": {
		"t": 123400000, 
		"T": 123460000, 
		"s": "BNBBTC",  
		"i": "1m",      
		"f": 100,       
		"L": 200,       
		"o": "0.0010",  
		"c": "0.0020",  
		"h": "0.0025",  
		"l": "0.0015",  
		"v": "1000",    
		"n": 100,       
		"x": false,     
		"q": "1.0000",  
		"V": "500",     
		"Q": "0.500",   
		"B": "123456"   
	  }
	}}`)
	err := b.wsHandleData(pressXToJSON)
	if err != nil {
		t.Error(err)
	}
}

func TestWsTradeUpdate(t *testing.T) {
	t.Parallel()
	pressXToJSON := []byte(`{"stream":"btcusdt@trade","data":{
	  "e": "trade",     
	  "E": 123456789,   
	  "s": "BNBBTC",    
	  "t": 12345,       
	  "p": "0.001",     
	  "q": "100",       
	  "b": 88,          
	  "a": 50,          
	  "T": 123456785,   
	  "m": true,        
	  "M": true         
	}}`)
	err := b.wsHandleData(pressXToJSON)
	if err != nil {
		t.Error(err)
	}
}

func TestWsDepthUpdate(t *testing.T) {
	seedLastUpdateID := int64(161)
	book := OrderBook{
		Asks: []OrderbookItem{
			{Price: 6621.80000000, Quantity: 0.00198100},
			{Price: 6622.14000000, Quantity: 4.00000000},
			{Price: 6622.46000000, Quantity: 2.30000000},
			{Price: 6622.47000000, Quantity: 1.18633300},
			{Price: 6622.64000000, Quantity: 4.00000000},
			{Price: 6622.73000000, Quantity: 0.02900000},
			{Price: 6622.76000000, Quantity: 0.12557700},
			{Price: 6622.81000000, Quantity: 2.08994200},
			{Price: 6622.82000000, Quantity: 0.01500000},
			{Price: 6623.17000000, Quantity: 0.16831300},
		},
		Bids: []OrderbookItem{
			{Price: 6621.55000000, Quantity: 0.16356700},
			{Price: 6621.45000000, Quantity: 0.16352600},
			{Price: 6621.41000000, Quantity: 0.86091200},
			{Price: 6621.25000000, Quantity: 0.16914100},
			{Price: 6621.23000000, Quantity: 0.09193600},
			{Price: 6621.22000000, Quantity: 0.00755100},
			{Price: 6621.13000000, Quantity: 0.08432000},
			{Price: 6621.03000000, Quantity: 0.00172000},
			{Price: 6620.94000000, Quantity: 0.30506700},
			{Price: 6620.93000000, Quantity: 0.00200000},
		},
		LastUpdateID: seedLastUpdateID,
	}

	update1 := []byte(`{"stream":"btcusdt@depth","data":{
	  "e": "depthUpdate", 
	  "E": 123456788,     
	  "s": "BTCUSDT",      
	  "U": 157,           
	  "u": 160,           
	  "b": [              
		["6621.45", "0.3"]
	  ],
	  "a": [              
		["6622.46", "1.5"]
	  ]
	}}`)

	p := currency.NewPairWithDelimiter("BTC", "USDT", "-")
	if err := b.SeedLocalCacheWithBook(p, &book); err != nil {
		t.Error(err)
	}

	if err := b.wsHandleData(update1); err != nil {
		t.Error(err)
	}

	ob := b.Websocket.Orderbook.GetOrderbook(p, asset.Spot)
	if exp, got := seedLastUpdateID, ob.LastUpdateID; got != exp {
		t.Fatalf("Unexpected Last update id of orderbook for old update. Exp: %d, got: %d", exp, got)
	}
	if exp, got := 2.3, ob.Asks[2].Amount; got != exp {
		t.Fatalf("Ask altered by outdated update. Exp: %f, got %f", exp, got)
	}
	if exp, got := 0.163526, ob.Bids[1].Amount; got != exp {
		t.Fatalf("Bid altered by outdated update. Exp: %f, got %f", exp, got)
	}

	update2 := []byte(`{"stream":"btcusdt@depth","data":{
	  "e": "depthUpdate", 
	  "E": 123456789,     
	  "s": "BTCUSDT",      
	  "U": 161,           
	  "u": 165,           
	  "b": [           
		["6621.45", "0.163526"]
	  ],
	  "a": [             
		["6622.46", "2.3"], 
		["6622.47", "1.9"]
	  ]
	}}`)

	if err := b.wsHandleData(update2); err != nil {
		t.Error(err)
	}

	ob = b.Websocket.Orderbook.GetOrderbook(p, asset.Spot)
	if exp, got := int64(165), ob.LastUpdateID; got != exp {
		t.Fatalf("Unexpected Last update id of orderbook for new update. Exp: %d, got: %d", exp, got)
	}
	if exp, got := 2.3, ob.Asks[2].Amount; got != exp {
		t.Fatalf("Unexpected Ask amount. Exp: %f, got %f", exp, got)
	}
	if exp, got := 1.9, ob.Asks[3].Amount; got != exp {
		t.Fatalf("Unexpected Ask amount. Exp: %f, got %f", exp, got)
	}
	if exp, got := 0.163526, ob.Bids[1].Amount; got != exp {
		t.Fatalf("Unexpected Bid amount. Exp: %f, got %f", exp, got)
	}
}

func TestWsBalanceUpdate(t *testing.T) {
	t.Parallel()
	pressXToJSON := []byte(`{
  "e": "balanceUpdate",         
  "E": 1573200697110,           
  "a": "BTC",                   
  "d": "100.00000000",          
  "T": 1573200697068            
}`)
	err := b.wsHandleData(pressXToJSON)
	if err != nil {
		t.Error(err)
	}
}

func TestWsOCO(t *testing.T) {
	t.Parallel()
	pressXToJSON := []byte(`{
  "e": "listStatus",                
  "E": 1564035303637,               
  "s": "ETHBTC",                    
  "g": 2,                           
  "c": "OCO",                       
  "l": "EXEC_STARTED",              
  "L": "EXECUTING",                 
  "r": "NONE",                      
  "C": "F4QN4G8DlFATFlIUQ0cjdD",    
  "T": 1564035303625,               
  "O": [                            
    {
      "s": "ETHBTC",                
      "i": 17,                      
      "c": "AJYsMjErWJesZvqlJCTUgL" 
    },
    {
      "s": "ETHBTC",
      "i": 18,
      "c": "bfYPSQdLoqAJeNrOr9adzq"
    }
  ]
}`)
	err := b.wsHandleData(pressXToJSON)
	if err != nil {
		t.Error(err)
	}
}

func TestGetWsAuthStreamKey(t *testing.T) {
	key, err := b.GetWsAuthStreamKey()
	switch {
	case mockTests && err != nil,
		!mockTests && areTestAPIKeysSet() && err != nil:
		t.Fatal(err)
	case !mockTests && !areTestAPIKeysSet() && err == nil:
		t.Fatal("Expected error")
	}

	if key == "" {
		t.Error("Expected key")
	}
}

func TestMaintainWsAuthStreamKey(t *testing.T) {
	err := b.MaintainWsAuthStreamKey()
	switch {
	case mockTests && err != nil,
		!mockTests && areTestAPIKeysSet() && err != nil:
		t.Fatal(err)
	case !mockTests && !areTestAPIKeysSet() && err == nil:
		t.Fatal("Expected error")
	}
}

func TestExecutionTypeToOrderStatus(t *testing.T) {
	type TestCases struct {
		Case   string
		Result order.Status
	}
	testCases := []TestCases{
		{Case: "NEW", Result: order.New},
		{Case: "CANCELLED", Result: order.Cancelled},
		{Case: "REJECTED", Result: order.Rejected},
		{Case: "TRADE", Result: order.PartiallyFilled},
		{Case: "EXPIRED", Result: order.Expired},
		{Case: "LOL", Result: order.UnknownStatus},
	}
	for i := range testCases {
		result, _ := stringToOrderStatus(testCases[i].Case)
		if result != testCases[i].Result {
			t.Errorf("Exepcted: %v, received: %v", testCases[i].Result, result)
		}
	}
}

func TestGetHistoricCandles(t *testing.T) {
	currencyPair, err := currency.NewPairFromString("BTC-USDT")
	if err != nil {
		t.Fatal(err)
	}
	startTime := time.Unix(1546300800, 0)
	end := time.Unix(1577836799, 0)
	_, err = b.GetHistoricCandles(currencyPair, asset.Spot, startTime, end, kline.OneDay)
	if err != nil {
		t.Fatal(err)
<<<<<<< HEAD
	}

	_, err = b.GetHistoricCandles(currencyPair, asset.Spot, startTime, end, kline.Interval(time.Hour*7))
	if err == nil {
		t.Fatal("unexpected result")
	}
}

func TestGetHistoricCandlesExtended(t *testing.T) {
	currencyPair, err := currency.NewPairFromString("BTC-USDT")
	if err != nil {
		t.Fatal(err)
	}
	startTime := time.Unix(1546300800, 0)
	end := time.Unix(1577836799, 0)
	_, err = b.GetHistoricCandlesExtended(currencyPair, asset.Spot, startTime, end, kline.OneDay)
	if err != nil {
		t.Fatal(err)
	}
=======
	}

	_, err = b.GetHistoricCandles(currencyPair, asset.Spot, startTime, end, kline.Interval(time.Hour*7))
	if err == nil {
		t.Fatal("unexpected result")
	}
}

func TestGetHistoricCandlesExtended(t *testing.T) {
	currencyPair, err := currency.NewPairFromString("BTC-USDT")
	if err != nil {
		t.Fatal(err)
	}
	startTime := time.Unix(1546300800, 0)
	end := time.Unix(1577836799, 0)
	_, err = b.GetHistoricCandlesExtended(currencyPair, asset.Spot, startTime, end, kline.OneDay)
	if err != nil {
		t.Fatal(err)
	}
>>>>>>> f3da99bf
	_, err = b.GetHistoricCandlesExtended(currencyPair, asset.Spot, startTime, end, kline.Interval(time.Hour*7))
	if err == nil {
		t.Fatal("unexpected result")
	}
}

func TestBinance_FormatExchangeKlineInterval(t *testing.T) {
	testCases := []struct {
		name     string
		interval kline.Interval
		output   string
	}{
		{
			"OneMin",
			kline.OneMin,
			"1m",
		},
		{
			"OneDay",
			kline.OneDay,
			"1d",
		},
		{
			"OneMonth",
			kline.OneMonth,
			"1M",
		},
	}

	for x := range testCases {
		test := testCases[x]

		t.Run(test.name, func(t *testing.T) {
			ret := b.FormatExchangeKlineInterval(test.interval)

			if ret != test.output {
				t.Fatalf("unexpected result return expected: %v received: %v", test.output, ret)
			}
		})
	}
}

func TestGetRecentTrades(t *testing.T) {
	t.Parallel()
	currencyPair, err := currency.NewPairFromString("BTCUSDT")
	if err != nil {
		t.Fatal(err)
	}
	_, err = b.GetRecentTrades(currencyPair, asset.Spot)
	if err != nil {
		t.Error(err)
	}
<<<<<<< HEAD
}

func TestGetHistoricTrades(t *testing.T) {
	t.Parallel()
	currencyPair, err := currency.NewPairFromString("BTCUSDT")
	if err != nil {
		t.Fatal(err)
	}
	_, err = b.GetHistoricTrades(currencyPair, asset.Spot, time.Now().Add(-time.Minute*15), time.Now())
	if err != nil && err != common.ErrFunctionNotSupported {
		t.Error(err)
	}
=======
>>>>>>> f3da99bf
}<|MERGE_RESOLUTION|>--- conflicted
+++ resolved
@@ -99,14 +99,10 @@
 
 func TestGetAggregatedTrades(t *testing.T) {
 	t.Parallel()
-<<<<<<< HEAD
-	_, err := b.GetAggregatedTrades("BTCUSDT", 5)
-=======
 	_, err := b.GetAggregatedTrades(&AggregatedTradeRequestParams{
 		Symbol: currency.NewPair(currency.BTC, currency.USDT).String(),
 		Limit:  5,
 	})
->>>>>>> f3da99bf
 	if err != nil {
 		t.Error("Binance GetAggregatedTrades() error", err)
 	}
@@ -114,21 +110,12 @@
 
 func TestGetSpotKline(t *testing.T) {
 	t.Parallel()
-<<<<<<< HEAD
-	_, err := b.GetSpotKline(KlinesRequestParams{
-		Symbol:    "BTCUSDT",
-		Interval:  kline.FiveMin.Short(),
-		Limit:     24,
-		StartTime: time.Unix(1577836800, 0).Unix() * 1000,
-		EndTime:   time.Unix(1580515200, 0).Unix() * 1000,
-=======
 	_, err := b.GetSpotKline(&KlinesRequestParams{
 		Symbol:    "BTCUSDT",
 		Interval:  kline.FiveMin.Short(),
 		Limit:     24,
 		StartTime: time.Unix(1577836800, 0),
 		EndTime:   time.Unix(1580515200, 0),
->>>>>>> f3da99bf
 	})
 	if err != nil {
 		t.Error("Binance GetSpotKline() error", err)
@@ -719,8 +706,6 @@
 		t.Error("Withdraw() expecting an error when no keys are set")
 	case mockTests && err == nil:
 		t.Error("Mock Withdraw() error cannot be nil")
-<<<<<<< HEAD
-=======
 	}
 }
 
@@ -736,7 +721,6 @@
 		t.Error("GetWithdrawalsHistory() error", err)
 	case !areTestAPIKeysSet() && err == nil && !mockTests:
 		t.Error("GetWithdrawalsHistory() expecting an error when no keys are set")
->>>>>>> f3da99bf
 	}
 }
 
@@ -1128,7 +1112,6 @@
 	_, err = b.GetHistoricCandles(currencyPair, asset.Spot, startTime, end, kline.OneDay)
 	if err != nil {
 		t.Fatal(err)
-<<<<<<< HEAD
 	}
 
 	_, err = b.GetHistoricCandles(currencyPair, asset.Spot, startTime, end, kline.Interval(time.Hour*7))
@@ -1148,27 +1131,6 @@
 	if err != nil {
 		t.Fatal(err)
 	}
-=======
-	}
-
-	_, err = b.GetHistoricCandles(currencyPair, asset.Spot, startTime, end, kline.Interval(time.Hour*7))
-	if err == nil {
-		t.Fatal("unexpected result")
-	}
-}
-
-func TestGetHistoricCandlesExtended(t *testing.T) {
-	currencyPair, err := currency.NewPairFromString("BTC-USDT")
-	if err != nil {
-		t.Fatal(err)
-	}
-	startTime := time.Unix(1546300800, 0)
-	end := time.Unix(1577836799, 0)
-	_, err = b.GetHistoricCandlesExtended(currencyPair, asset.Spot, startTime, end, kline.OneDay)
-	if err != nil {
-		t.Fatal(err)
-	}
->>>>>>> f3da99bf
 	_, err = b.GetHistoricCandlesExtended(currencyPair, asset.Spot, startTime, end, kline.Interval(time.Hour*7))
 	if err == nil {
 		t.Fatal("unexpected result")
@@ -1221,19 +1183,4 @@
 	if err != nil {
 		t.Error(err)
 	}
-<<<<<<< HEAD
-}
-
-func TestGetHistoricTrades(t *testing.T) {
-	t.Parallel()
-	currencyPair, err := currency.NewPairFromString("BTCUSDT")
-	if err != nil {
-		t.Fatal(err)
-	}
-	_, err = b.GetHistoricTrades(currencyPair, asset.Spot, time.Now().Add(-time.Minute*15), time.Now())
-	if err != nil && err != common.ErrFunctionNotSupported {
-		t.Error(err)
-	}
-=======
->>>>>>> f3da99bf
 }