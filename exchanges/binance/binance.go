--- conflicted
+++ resolved
@@ -190,14 +190,6 @@
 		params.Set("endTime", timeString(arg.EndTime))
 	}
 
-<<<<<<< HEAD
-	params := url.Values{}
-	params.Set("symbol", strings.ToUpper(symbol))
-	if limit > 0 {
-		params.Set("limit", strconv.Itoa(limit))
-	}
-
-=======
 	// startTime and endTime are set and time between startTime and endTime is more than 1 hour
 	needBatch = needBatch || (!arg.StartTime.IsZero() && !arg.EndTime.IsZero() && arg.EndTime.Sub(arg.StartTime) > time.Hour)
 	// Fall back to batch requests, if possible and necessary
@@ -215,7 +207,6 @@
 	}
 
 	var resp []AggregatedTrade
->>>>>>> f3da99bf
 	path := b.API.Endpoints.URL + aggregatedTrades + "?" + params.Encode()
 	return resp, b.SendHTTPRequest(path, limitDefault, &resp)
 }
