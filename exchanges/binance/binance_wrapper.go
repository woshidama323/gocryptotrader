--- conflicted
+++ resolved
@@ -403,7 +403,6 @@
 	fpair, err := b.FormatExchangeCurrency(p, assetType)
 	if err != nil {
 		return nil, err
-<<<<<<< HEAD
 	}
 
 	orderbookNew, err := b.GetOrderBook(OrderBookDataRequestParams{
@@ -413,17 +412,6 @@
 		return nil, err
 	}
 
-=======
-	}
-
-	orderbookNew, err := b.GetOrderBook(OrderBookDataRequestParams{
-		Symbol: fpair.String(),
-		Limit:  1000})
-	if err != nil {
-		return nil, err
-	}
-
->>>>>>> f3da99bf
 	orderBook := new(orderbook.Base)
 	for x := range orderbookNew.Bids {
 		orderBook.Bids = append(orderBook.Bids,
@@ -510,8 +498,6 @@
 	return nil, common.ErrFunctionNotSupported
 }
 
-<<<<<<< HEAD
-=======
 // GetWithdrawalsHistory returns previous withdrawals data
 func (b *Binance) GetWithdrawalsHistory(c currency.Code) (resp []exchange.WithdrawalHistory, err error) {
 	w, err := b.WithdrawStatus(c, "", 0, 0)
@@ -535,7 +521,6 @@
 	return resp, nil
 }
 
->>>>>>> f3da99bf
 // GetRecentTrades returns the most recent trades for a currency and asset
 func (b *Binance) GetRecentTrades(p currency.Pair, assetType asset.Item) ([]trade.Data, error) {
 	var err error
@@ -557,11 +542,7 @@
 			AssetType:    assetType,
 			Price:        tradeData[i].Price,
 			Amount:       tradeData[i].Quantity,
-<<<<<<< HEAD
-			Timestamp:    time.Unix(0, tradeData[i].Time*int64(time.Millisecond)),
-=======
 			Timestamp:    tradeData[i].Time,
->>>>>>> f3da99bf
 		})
 	}
 	if b.IsSaveTradeDataEnabled() {
@@ -576,10 +557,6 @@
 }
 
 // GetHistoricTrades returns historic trade data within the timeframe provided
-<<<<<<< HEAD
-func (b *Binance) GetHistoricTrades(_ currency.Pair, _ asset.Item, _, _ time.Time) ([]trade.Data, error) {
-	return nil, common.ErrFunctionNotSupported
-=======
 func (b *Binance) GetHistoricTrades(p currency.Pair, a asset.Item, from, to time.Time) ([]trade.Data, error) {
 	p, err := b.FormatExchangeCurrency(p, a)
 	if err != nil {
@@ -614,7 +591,6 @@
 		AssetType:    aType,
 		Side:         order.AnySide,
 	}
->>>>>>> f3da99bf
 }
 
 // SubmitOrder submits a new order
@@ -765,14 +741,6 @@
 		return
 	}
 
-<<<<<<< HEAD
-	orderCloseDate, err := convert.TimeFromUnixTimestampFloat(float64(resp.UpdateTime))
-	if err != nil {
-		return
-	}
-
-=======
->>>>>>> f3da99bf
 	status, err := order.StringToOrderStatus(resp.Status)
 	if err != nil {
 		return
@@ -793,11 +761,7 @@
 		Pair:           formattedPair,
 		Cost:           resp.CummulativeQuoteQty,
 		AssetType:      assetType,
-<<<<<<< HEAD
-		CloseTime:      orderCloseDate,
-=======
 		CloseTime:      resp.UpdateTime,
->>>>>>> f3da99bf
 		Status:         status,
 		Price:          resp.Price,
 		ExecutedAmount: resp.ExecutedQty,
@@ -876,13 +840,6 @@
 		for i := range resp {
 			orderSide := order.Side(strings.ToUpper(resp[i].Side))
 			orderType := order.Type(strings.ToUpper(resp[i].Type))
-<<<<<<< HEAD
-			orderDate, err := convert.TimeFromUnixTimestampFloat(resp[i].Time)
-			if err != nil {
-				return nil, err
-			}
-=======
->>>>>>> f3da99bf
 
 			pair, err := currency.NewPairFromString(resp[i].Symbol)
 			if err != nil {
@@ -936,13 +893,6 @@
 		for i := range resp {
 			orderSide := order.Side(strings.ToUpper(resp[i].Side))
 			orderType := order.Type(strings.ToUpper(resp[i].Type))
-<<<<<<< HEAD
-			orderDate, err := convert.TimeFromUnixTimestampFloat(resp[i].Time)
-			if err != nil {
-				return nil, err
-			}
-=======
->>>>>>> f3da99bf
 			// New orders are covered in GetOpenOrders
 			if resp[i].Status == "NEW" {
 				continue
@@ -1008,13 +958,8 @@
 	req := KlinesRequestParams{
 		Interval:  b.FormatExchangeKlineInterval(interval),
 		Symbol:    fpair.String(),
-<<<<<<< HEAD
-		StartTime: start.Unix() * 1000,
-		EndTime:   end.Unix() * 1000,
-=======
 		StartTime: start,
 		EndTime:   end,
->>>>>>> f3da99bf
 		Limit:     int(b.Features.Enabled.Kline.ResultLimit),
 	}
 
@@ -1025,11 +970,7 @@
 		Interval: interval,
 	}
 
-<<<<<<< HEAD
-	candles, err := b.GetSpotKline(req)
-=======
 	candles, err := b.GetSpotKline(&req)
->>>>>>> f3da99bf
 	if err != nil {
 		return kline.Item{}, err
 	}
@@ -1072,21 +1013,12 @@
 		req := KlinesRequestParams{
 			Interval:  b.FormatExchangeKlineInterval(interval),
 			Symbol:    formattedPair.String(),
-<<<<<<< HEAD
-			StartTime: dates[x].Start.UTC().Unix() * 1000,
-			EndTime:   dates[x].End.UTC().Unix() * 1000,
-			Limit:     int(b.Features.Enabled.Kline.ResultLimit),
-		}
-
-		candles, err := b.GetSpotKline(req)
-=======
 			StartTime: dates[x].Start,
 			EndTime:   dates[x].End,
 			Limit:     int(b.Features.Enabled.Kline.ResultLimit),
 		}
 
 		candles, err := b.GetSpotKline(&req)
->>>>>>> f3da99bf
 		if err != nil {
 			return kline.Item{}, err
 		}
