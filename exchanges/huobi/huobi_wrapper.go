package huobi

import (
	"errors"
	"fmt"
	"sort"
	"strconv"
	"strings"
	"sync"
	"time"

	"github.com/thrasher-corp/gocryptotrader/common"
	"github.com/thrasher-corp/gocryptotrader/config"
	"github.com/thrasher-corp/gocryptotrader/currency"
	exchange "github.com/thrasher-corp/gocryptotrader/exchanges"
	"github.com/thrasher-corp/gocryptotrader/exchanges/account"
	"github.com/thrasher-corp/gocryptotrader/exchanges/asset"
	"github.com/thrasher-corp/gocryptotrader/exchanges/kline"
	"github.com/thrasher-corp/gocryptotrader/exchanges/order"
	"github.com/thrasher-corp/gocryptotrader/exchanges/orderbook"
	"github.com/thrasher-corp/gocryptotrader/exchanges/protocol"
	"github.com/thrasher-corp/gocryptotrader/exchanges/request"
	"github.com/thrasher-corp/gocryptotrader/exchanges/stream"
	"github.com/thrasher-corp/gocryptotrader/exchanges/ticker"
	"github.com/thrasher-corp/gocryptotrader/exchanges/trade"
	"github.com/thrasher-corp/gocryptotrader/log"
	"github.com/thrasher-corp/gocryptotrader/portfolio/withdraw"
)

// GetDefaultConfig returns a default exchange config
func (h *HUOBI) GetDefaultConfig() (*config.ExchangeConfig, error) {
	h.SetDefaults()
	exchCfg := new(config.ExchangeConfig)
	exchCfg.Name = h.Name
	exchCfg.HTTPTimeout = exchange.DefaultHTTPTimeout
	exchCfg.BaseCurrencies = h.BaseCurrencies

	err := h.SetupDefaults(exchCfg)
	if err != nil {
		return nil, err
	}

	if h.Features.Supports.RESTCapabilities.AutoPairUpdates {
		err = h.UpdateTradablePairs(true)
		if err != nil {
			return nil, err
		}
	}

	return exchCfg, nil
}

// SetDefaults sets default values for the exchange
func (h *HUOBI) SetDefaults() {
	h.Name = "Huobi"
	h.Enabled = true
	h.Verbose = true
	h.API.CredentialsValidator.RequiresKey = true
	h.API.CredentialsValidator.RequiresSecret = true

	requestFmt := &currency.PairFormat{}
	configFmt := &currency.PairFormat{Delimiter: currency.DashDelimiter, Uppercase: true}
	err := h.SetGlobalPairsManager(requestFmt, configFmt, asset.Spot)
	if err != nil {
		log.Errorln(log.ExchangeSys, err)
	}

	h.Features = exchange.Features{
		Supports: exchange.FeaturesSupported{
			REST:      true,
			Websocket: true,
			RESTCapabilities: protocol.Features{
				TickerBatching:    true,
				TickerFetching:    true,
				KlineFetching:     true,
				TradeFetching:     true,
				OrderbookFetching: true,
				AutoPairUpdates:   true,
				AccountInfo:       true,
				GetOrder:          true,
				GetOrders:         true,
				CancelOrders:      true,
				CancelOrder:       true,
				SubmitOrder:       true,
				CryptoDeposit:     true,
				CryptoWithdrawal:  true,
				TradeFee:          true,
			},
			WebsocketCapabilities: protocol.Features{
				KlineFetching:          true,
				OrderbookFetching:      true,
				TradeFetching:          true,
				Subscribe:              true,
				Unsubscribe:            true,
				AuthenticatedEndpoints: true,
				AccountInfo:            true,
				MessageCorrelation:     true,
				GetOrder:               true,
				GetOrders:              true,
				TickerFetching:         true,
			},
			WithdrawPermissions: exchange.AutoWithdrawCryptoWithSetup |
				exchange.NoFiatWithdrawals,
			Kline: kline.ExchangeCapabilitiesSupported{
				Intervals: true,
			},
		},
		Enabled: exchange.FeaturesEnabled{
			AutoPairUpdates: true,
			Kline: kline.ExchangeCapabilitiesEnabled{
				Intervals: map[string]bool{
					kline.OneMin.Word():     true,
					kline.FiveMin.Word():    true,
					kline.FifteenMin.Word(): true,
					kline.ThirtyMin.Word():  true,
					kline.OneHour.Word():    true,
					kline.FourHour.Word():   true,
					kline.OneDay.Word():     true,
					kline.OneWeek.Word():    true,
					kline.OneMonth.Word():   true,
					kline.OneYear.Word():    true,
				},
				ResultLimit: 2000,
			},
		},
	}

	h.Requester = request.New(h.Name,
		common.NewHTTPClientWithTimeout(exchange.DefaultHTTPTimeout),
		request.WithLimiter(SetRateLimit()))

	h.API.Endpoints.URLDefault = huobiAPIURL
	h.API.Endpoints.URL = h.API.Endpoints.URLDefault
	h.API.Endpoints.WebsocketURL = wsMarketURL
	h.Websocket = stream.New()
	h.WebsocketResponseMaxLimit = exchange.DefaultWebsocketResponseMaxLimit
	h.WebsocketResponseCheckTimeout = exchange.DefaultWebsocketResponseCheckTimeout
	h.WebsocketOrderbookBufferLimit = exchange.DefaultWebsocketOrderbookBufferLimit
}

// Setup sets user configuration
func (h *HUOBI) Setup(exch *config.ExchangeConfig) error {
	if !exch.Enabled {
		h.SetEnabled(false)
		return nil
	}

	err := h.SetupDefaults(exch)
	if err != nil {
		return err
	}

	err = h.Websocket.Setup(&stream.WebsocketSetup{
		Enabled:                          exch.Features.Enabled.Websocket,
		Verbose:                          exch.Verbose,
		AuthenticatedWebsocketAPISupport: exch.API.AuthenticatedWebsocketSupport,
		WebsocketTimeout:                 exch.WebsocketTrafficTimeout,
		DefaultURL:                       wsMarketURL,
		ExchangeName:                     exch.Name,
		RunningURL:                       exch.API.Endpoints.WebsocketURL,
		Connector:                        h.WsConnect,
		Subscriber:                       h.Subscribe,
		UnSubscriber:                     h.Unsubscribe,
		GenerateSubscriptions:            h.GenerateDefaultSubscriptions,
		Features:                         &h.Features.Supports.WebsocketCapabilities,
		OrderbookBufferLimit:             exch.WebsocketOrderbookBufferLimit,
	})
	if err != nil {
		return err
	}

	err = h.Websocket.SetupNewConnection(stream.ConnectionSetup{
		RateLimit:            rateLimit,
		ResponseCheckTimeout: exch.WebsocketResponseCheckTimeout,
		ResponseMaxLimit:     exch.WebsocketResponseMaxLimit,
	})
	if err != nil {
		return err
	}

	return h.Websocket.SetupNewConnection(stream.ConnectionSetup{
		RateLimit:            rateLimit,
		ResponseCheckTimeout: exch.WebsocketResponseCheckTimeout,
		ResponseMaxLimit:     exch.WebsocketResponseMaxLimit,
		URL:                  wsAccountsOrdersURL,
		Authenticated:        true,
	})
}

// Start starts the HUOBI go routine
func (h *HUOBI) Start(wg *sync.WaitGroup) {
	wg.Add(1)
	go func() {
		h.Run()
		wg.Done()
	}()
}

// Run implements the HUOBI wrapper
func (h *HUOBI) Run() {
	if h.Verbose {
		log.Debugf(log.ExchangeSys,
			"%s Websocket: %s (url: %s).\n",
			h.Name,
			common.IsEnabled(h.Websocket.IsEnabled()),
			wsMarketURL)
		h.PrintEnabledPairs()
	}

	var forceUpdate bool
	enabled, err := h.GetEnabledPairs(asset.Spot)
	if err != nil {
		log.Errorf(log.ExchangeSys,
			"%s Failed to update enabled currencies. Err:%s\n",
			h.Name,
			err)
	}

	avail, err := h.GetAvailablePairs(asset.Spot)
	if err != nil {
		log.Errorf(log.ExchangeSys,
			"%s Failed to update enabled currencies. Err:%s\n",
			h.Name,
			err)
	}

	if common.StringDataContains(enabled.Strings(), currency.CNY.String()) ||
		common.StringDataContains(avail.Strings(), currency.CNY.String()) {
		forceUpdate = true
	}

	if common.StringDataContains(h.BaseCurrencies.Strings(), currency.CNY.String()) {
		cfg := config.GetConfig()
		var exchCfg *config.ExchangeConfig
		exchCfg, err = cfg.GetExchangeConfig(h.Name)
		if err != nil {
			log.Errorf(log.ExchangeSys,
				"%s failed to get exchange config. %s\n",
				h.Name,
				err)
			return
		}
		exchCfg.BaseCurrencies = currency.Currencies{currency.USD}
		h.BaseCurrencies = currency.Currencies{currency.USD}
	}

	if forceUpdate {
		var format currency.PairFormat
		format, err = h.GetPairFormat(asset.Spot, false)
		if err != nil {
			log.Errorf(log.ExchangeSys,
				"%s failed to get exchange config. %s\n",
				h.Name,
				err)
			return
		}
		enabledPairs := currency.Pairs{
			currency.Pair{
				Base:      currency.BTC.Lower(),
				Quote:     currency.USDT.Lower(),
				Delimiter: format.Delimiter,
			},
		}
		log.Warn(log.ExchangeSys,
			"Available and enabled pairs for Huobi reset due to config upgrade, please enable the ones you would like again")

		err = h.UpdatePairs(enabledPairs, asset.Spot, true, true)
		if err != nil {
			log.Errorf(log.ExchangeSys,
				"%s Failed to update enabled currencies. Err:%s\n",
				h.Name,
				err)
		}
	}

	if !h.GetEnabledFeatures().AutoPairUpdates && !forceUpdate {
		return
	}

	err = h.UpdateTradablePairs(forceUpdate)
	if err != nil {
		log.Errorf(log.ExchangeSys,
			"%s failed to update tradable pairs. Err: %s",
			h.Name,
			err)
	}
}

// FetchTradablePairs returns a list of the exchanges tradable pairs
func (h *HUOBI) FetchTradablePairs(asset asset.Item) ([]string, error) {
	symbols, err := h.GetSymbols()
	if err != nil {
		return nil, err
	}

	format, err := h.GetPairFormat(asset, false)
	if err != nil {
		return nil, err
	}

	var pairs []string
	for x := range symbols {
		if symbols[x].State != "online" {
			continue
		}
		pairs = append(pairs, symbols[x].BaseCurrency+
			format.Delimiter+
			symbols[x].QuoteCurrency)
	}

	return pairs, nil
}

// UpdateTradablePairs updates the exchanges available pairs and stores
// them in the exchanges config
func (h *HUOBI) UpdateTradablePairs(forceUpdate bool) error {
	pairs, err := h.FetchTradablePairs(asset.Spot)
	if err != nil {
		return err
	}

	p, err := currency.NewPairsFromStrings(pairs)
	if err != nil {
		return err
	}
	return h.UpdatePairs(p, asset.Spot, false, forceUpdate)
}

// UpdateTicker updates and returns the ticker for a currency pair
func (h *HUOBI) UpdateTicker(p currency.Pair, assetType asset.Item) (*ticker.Price, error) {
	tickers, err := h.GetTickers()
	if err != nil {
		return nil, err
	}
	pairs, err := h.GetEnabledPairs(assetType)
	if err != nil {
		return nil, err
	}
	for i := range pairs {
		for j := range tickers.Data {
			pairFmt, err := h.FormatExchangeCurrency(pairs[i], assetType)
			if err != nil {
				return nil, err
			}

			if pairFmt.String() != tickers.Data[j].Symbol {
				continue
			}

			err = ticker.ProcessTicker(&ticker.Price{
				High:         tickers.Data[j].High,
				Low:          tickers.Data[j].Low,
				Volume:       tickers.Data[j].Volume,
				Open:         tickers.Data[j].Open,
				Close:        tickers.Data[j].Close,
				Pair:         pairs[i],
				ExchangeName: h.Name,
				AssetType:    assetType})
			if err != nil {
				return nil, err
			}
		}
	}

	return ticker.GetTicker(h.Name, p, assetType)
}

// FetchTicker returns the ticker for a currency pair
func (h *HUOBI) FetchTicker(p currency.Pair, assetType asset.Item) (*ticker.Price, error) {
	tickerNew, err := ticker.GetTicker(h.Name, p, assetType)
	if err != nil {
		return h.UpdateTicker(p, assetType)
	}
	return tickerNew, nil
}

// FetchOrderbook returns orderbook base on the currency pair
func (h *HUOBI) FetchOrderbook(p currency.Pair, assetType asset.Item) (*orderbook.Base, error) {
	ob, err := orderbook.Get(h.Name, p, assetType)
	if err != nil {
		return h.UpdateOrderbook(p, assetType)
	}
	return ob, nil
}

// UpdateOrderbook updates and returns the orderbook for a currency pair
func (h *HUOBI) UpdateOrderbook(p currency.Pair, assetType asset.Item) (*orderbook.Base, error) {
	fpair, err := h.FormatExchangeCurrency(p, assetType)
	if err != nil {
		return nil, err
	}
	orderbookNew, err := h.GetDepth(OrderBookDataRequestParams{
		Symbol: fpair.String(),
		Type:   OrderBookDataRequestParamsTypeStep0,
	})
	if err != nil {
		return nil, err
	}

	orderBook := new(orderbook.Base)
	for x := range orderbookNew.Bids {
		orderBook.Bids = append(orderBook.Bids, orderbook.Item{
			Amount: orderbookNew.Bids[x][1],
			Price:  orderbookNew.Bids[x][0],
		})
	}

	for x := range orderbookNew.Asks {
		orderBook.Asks = append(orderBook.Asks, orderbook.Item{
			Amount: orderbookNew.Asks[x][1],
			Price:  orderbookNew.Asks[x][0],
		})
	}

	orderBook.Pair = p
	orderBook.ExchangeName = h.Name
	orderBook.AssetType = assetType

	err = orderBook.Process()
	if err != nil {
		return orderBook, err
	}

	return orderbook.Get(h.Name, p, assetType)
}

// GetAccountID returns the account ID for trades
func (h *HUOBI) GetAccountID() ([]Account, error) {
	acc, err := h.GetAccounts()
	if err != nil {
		return nil, err
	}

	if len(acc) < 1 {
		return nil, errors.New("no account returned")
	}

	return acc, nil
}

// UpdateAccountInfo retrieves balances for all enabled currencies for the
// HUOBI exchange - to-do
func (h *HUOBI) UpdateAccountInfo() (account.Holdings, error) {
	var info account.Holdings
	info.Exchange = h.Name
	if h.Websocket.CanUseAuthenticatedWebsocketForWrapper() {
		resp, err := h.wsGetAccountsList()
		if err != nil {
			return info, err
		}
		var currencyDetails []account.Balance
		for i := range resp.Data {
			if len(resp.Data[i].List) == 0 {
				continue
			}
			currData := account.Balance{
				CurrencyName: currency.NewCode(resp.Data[i].List[0].Currency),
				TotalValue:   resp.Data[i].List[0].Balance,
			}
			if len(resp.Data[i].List) > 1 && resp.Data[i].List[1].Type == "frozen" {
				currData.Hold = resp.Data[i].List[1].Balance
			}
			currencyDetails = append(currencyDetails, currData)
		}
		var acc account.SubAccount
		acc.Currencies = currencyDetails
		info.Accounts = append(info.Accounts, acc)
	} else {
		accounts, err := h.GetAccountID()
		if err != nil {
			return info, err
		}
		for i := range accounts {
			var acc account.SubAccount
			acc.ID = strconv.FormatInt(accounts[i].ID, 10)
			balances, err := h.GetAccountBalance(acc.ID)
			if err != nil {
				return info, err
			}

			var currencyDetails []account.Balance
			for j := range balances {
				var frozen bool
				if balances[j].Type == "frozen" {
					frozen = true
				}

				var updated bool
				for i := range currencyDetails {
					if currencyDetails[i].CurrencyName == currency.NewCode(balances[j].Currency) {
						if frozen {
							currencyDetails[i].Hold = balances[j].Balance
						} else {
							currencyDetails[i].TotalValue = balances[j].Balance
						}
						updated = true
					}
				}

				if updated {
					continue
				}

				if frozen {
					currencyDetails = append(currencyDetails,
						account.Balance{
							CurrencyName: currency.NewCode(balances[j].Currency),
							Hold:         balances[j].Balance,
						})
				} else {
					currencyDetails = append(currencyDetails,
						account.Balance{
							CurrencyName: currency.NewCode(balances[j].Currency),
							TotalValue:   balances[j].Balance,
						})
				}
			}

			acc.Currencies = currencyDetails
			info.Accounts = append(info.Accounts, acc)
		}
	}

	err := account.Process(&info)
	if err != nil {
		return account.Holdings{}, err
	}

	return info, nil
}

// FetchAccountInfo retrieves balances for all enabled currencies
func (h *HUOBI) FetchAccountInfo() (account.Holdings, error) {
	acc, err := account.GetHoldings(h.Name)
	if err != nil {
		return h.UpdateAccountInfo()
	}

	return acc, nil
}

// GetFundingHistory returns funding history, deposits and
// withdrawals
func (h *HUOBI) GetFundingHistory() ([]exchange.FundHistory, error) {
	return nil, common.ErrFunctionNotSupported
}

<<<<<<< HEAD
// GetRecentTrades returns the most recent trades for a currency and asset
func (h *HUOBI) GetRecentTrades(p currency.Pair, assetType asset.Item) ([]trade.Data, error) {
	var err error
	p, err = h.FormatExchangeCurrency(p, assetType)
	if err != nil {
		return nil, err
	}
	var tradeData []TradeHistory
	tradeData, err = h.GetTradeHistory(p.String(), 2000)
	if err != nil {
		return nil, err
	}
	var resp []trade.Data
	for i := range tradeData {
		for j := range tradeData[i].Trades {
			var side order.Side
			side, err = order.StringToOrderSide(tradeData[i].Trades[j].Direction)
			if err != nil {
				return nil, err
			}
			resp = append(resp, trade.Data{
				Exchange:     h.Name,
				TID:          strconv.FormatFloat(tradeData[i].Trades[j].TradeID, 'f', -1, 64),
				CurrencyPair: p,
				AssetType:    assetType,
				Side:         side,
				Price:        tradeData[i].Trades[j].Price,
				Amount:       tradeData[i].Trades[j].Amount,
				Timestamp:    time.Unix(0, tradeData[i].Timestamp*int64(time.Millisecond)),
			})
		}
	}

	err = h.AddTradesToBuffer(resp...)
	if err != nil {
		return nil, err
	}

	sort.Sort(trade.ByDate(resp))
	return resp, nil
}

// GetHistoricTrades returns historic trade data within the timeframe provided
func (h *HUOBI) GetHistoricTrades(_ currency.Pair, _ asset.Item, _, _ time.Time) ([]trade.Data, error) {
	return nil, common.ErrFunctionNotSupported
=======
// GetWithdrawalsHistory returns previous withdrawals data
func (h *HUOBI) GetWithdrawalsHistory(c currency.Code) (resp []exchange.WithdrawalHistory, err error) {
	return nil, common.ErrNotYetImplemented
>>>>>>> f3da99bf
}

// GetRecentTrades returns the most recent trades for a currency and asset
func (h *HUOBI) GetRecentTrades(p currency.Pair, assetType asset.Item) ([]trade.Data, error) {
	var err error
	p, err = h.FormatExchangeCurrency(p, assetType)
	if err != nil {
		return nil, err
	}
	var tradeData []TradeHistory
	tradeData, err = h.GetTradeHistory(p.String(), 2000)
	if err != nil {
		return nil, err
	}
	var resp []trade.Data
	for i := range tradeData {
		for j := range tradeData[i].Trades {
			var side order.Side
			side, err = order.StringToOrderSide(tradeData[i].Trades[j].Direction)
			if err != nil {
				return nil, err
			}
			resp = append(resp, trade.Data{
				Exchange:     h.Name,
				TID:          strconv.FormatFloat(tradeData[i].Trades[j].TradeID, 'f', -1, 64),
				CurrencyPair: p,
				AssetType:    assetType,
				Side:         side,
				Price:        tradeData[i].Trades[j].Price,
				Amount:       tradeData[i].Trades[j].Amount,
				Timestamp:    time.Unix(0, tradeData[i].Timestamp*int64(time.Millisecond)),
			})
		}
	}

	err = h.AddTradesToBuffer(resp...)
	if err != nil {
		return nil, err
	}

	sort.Sort(trade.ByDate(resp))
	return resp, nil
}

// GetHistoricTrades returns historic trade data within the timeframe provided
func (h *HUOBI) GetHistoricTrades(_ currency.Pair, _ asset.Item, _, _ time.Time) ([]trade.Data, error) {
	return nil, common.ErrFunctionNotSupported
}

// SubmitOrder submits a new order
func (h *HUOBI) SubmitOrder(s *order.Submit) (order.SubmitResponse, error) {
	var submitOrderResponse order.SubmitResponse
	if err := s.Validate(); err != nil {
		return submitOrderResponse, err
	}

	accountID, err := strconv.ParseInt(s.ClientID, 10, 64)
	if err != nil {
		return submitOrderResponse, err
	}

	p, err := h.FormatExchangeCurrency(s.Pair, s.AssetType)
	if err != nil {
		return submitOrderResponse, err
	}

	var formattedType SpotNewOrderRequestParamsType
	var params = SpotNewOrderRequestParams{
		Amount:    s.Amount,
		Source:    "api",
		Symbol:    p.String(),
		AccountID: int(accountID),
	}

	switch {
	case s.Side == order.Buy && s.Type == order.Market:
		formattedType = SpotNewOrderRequestTypeBuyMarket
	case s.Side == order.Sell && s.Type == order.Market:
		formattedType = SpotNewOrderRequestTypeSellMarket
	case s.Side == order.Buy && s.Type == order.Limit:
		formattedType = SpotNewOrderRequestTypeBuyLimit
		params.Price = s.Price
	case s.Side == order.Sell && s.Type == order.Limit:
		formattedType = SpotNewOrderRequestTypeSellLimit
		params.Price = s.Price
	}

	params.Type = formattedType
	response, err := h.SpotNewOrder(params)
	if err != nil {
		return submitOrderResponse, err
	}
	if response > 0 {
		submitOrderResponse.OrderID = strconv.FormatInt(response, 10)
	}

	submitOrderResponse.IsOrderPlaced = true
	if s.Type == order.Market {
		submitOrderResponse.FullyMatched = true
	}
	return submitOrderResponse, nil
}

// ModifyOrder will allow of changing orderbook placement and limit to
// market conversion
func (h *HUOBI) ModifyOrder(action *order.Modify) (string, error) {
	return "", common.ErrFunctionNotSupported
}

// CancelOrder cancels an order by its corresponding ID number
func (h *HUOBI) CancelOrder(o *order.Cancel) error {
	if err := o.Validate(o.StandardCancel()); err != nil {
		return err
	}

	orderIDInt, err := strconv.ParseInt(o.ID, 10, 64)
	if err != nil {
		return err
	}

	_, err = h.CancelExistingOrder(orderIDInt)
	return err
}

// CancelBatchOrders cancels an orders by their corresponding ID numbers
func (h *HUOBI) CancelBatchOrders(o []order.Cancel) (order.CancelBatchResponse, error) {
	return order.CancelBatchResponse{}, common.ErrNotYetImplemented
}

// CancelAllOrders cancels all orders associated with a currency pair
func (h *HUOBI) CancelAllOrders(orderCancellation *order.Cancel) (order.CancelAllResponse, error) {
	if err := orderCancellation.Validate(); err != nil {
		return order.CancelAllResponse{}, err
	}
	var cancelAllOrdersResponse order.CancelAllResponse
	enabledPairs, err := h.GetEnabledPairs(asset.Spot)
	if err != nil {
		return cancelAllOrdersResponse, err
	}
	for i := range enabledPairs {
		fpair, err := h.FormatExchangeCurrency(enabledPairs[i], asset.Spot)
		if err != nil {
			return cancelAllOrdersResponse, err
		}

		resp, err := h.CancelOpenOrdersBatch(orderCancellation.AccountID,
			fpair.String())
		if err != nil {
			return cancelAllOrdersResponse, err
		}

		if resp.Data.FailedCount > 0 {
			return cancelAllOrdersResponse,
				fmt.Errorf("%v orders failed to cancel",
					resp.Data.FailedCount)
		}

		if resp.Status == "error" {
			return cancelAllOrdersResponse, errors.New(resp.ErrorMessage)
		}
	}

	return cancelAllOrdersResponse, nil
}

// GetOrderInfo returns order information based on order ID
func (h *HUOBI) GetOrderInfo(orderID string, pair currency.Pair, assetType asset.Item) (order.Detail, error) {
	var orderDetail order.Detail
	var respData *OrderInfo
	if h.Websocket.CanUseAuthenticatedWebsocketForWrapper() {
		resp, err := h.wsGetOrderDetails(orderID)
		if err != nil {
			return orderDetail, err
		}
		respData = &resp.Data
	} else {
		oID, err := strconv.ParseInt(orderID, 10, 64)
		if err != nil {
			return orderDetail, err
		}
		resp, err := h.GetOrder(oID)
		if err != nil {
			return orderDetail, err
		}
		respData = &resp
	}
	if respData.ID == 0 {
		return orderDetail, fmt.Errorf("%s - order not found for orderid %s", h.Name, orderID)
	}
	var responseID = strconv.FormatInt(respData.ID, 10)
	if responseID != orderID {
		return orderDetail, errors.New(h.Name + " - GetOrderInfo orderID mismatch. Expected: " +
			orderID + " Received: " + responseID)
	}
	typeDetails := strings.Split(respData.Type, "-")
	orderSide, err := order.StringToOrderSide(typeDetails[0])
	if err != nil {
		if h.Websocket.IsConnected() {
			h.Websocket.DataHandler <- order.ClassificationError{
				Exchange: h.Name,
				OrderID:  orderID,
				Err:      err,
			}
		} else {
			return orderDetail, err
		}
	}
	orderType, err := order.StringToOrderType(typeDetails[1])
	if err != nil {
		if h.Websocket.IsConnected() {
			h.Websocket.DataHandler <- order.ClassificationError{
				Exchange: h.Name,
				OrderID:  orderID,
				Err:      err,
			}
		} else {
			return orderDetail, err
		}
	}
	orderStatus, err := order.StringToOrderStatus(respData.State)
	if err != nil {
		if h.Websocket.IsConnected() {
			h.Websocket.DataHandler <- order.ClassificationError{
				Exchange: h.Name,
				OrderID:  orderID,
				Err:      err,
			}
		} else {
			return orderDetail, err
		}
	}
	var p currency.Pair
	var a asset.Item
	p, a, err = h.GetRequestFormattedPairAndAssetType(respData.Symbol)
	if err != nil {
		return orderDetail, err
	}
	orderDetail = order.Detail{
		Exchange:       h.Name,
		ID:             orderID,
		AccountID:      strconv.FormatInt(respData.AccountID, 10),
		Pair:           p,
		Type:           orderType,
		Side:           orderSide,
		Date:           time.Unix(0, respData.CreatedAt*int64(time.Millisecond)),
		Status:         orderStatus,
		Price:          respData.Price,
		Amount:         respData.Amount,
		ExecutedAmount: respData.FilledAmount,
		Fee:            respData.FilledFees,
		AssetType:      a,
	}
	return orderDetail, nil
}

// GetDepositAddress returns a deposit address for a specified currency
func (h *HUOBI) GetDepositAddress(cryptocurrency currency.Code, accountID string) (string, error) {
	resp, err := h.QueryDepositAddress(cryptocurrency.Lower().String())
	return resp.Address, err
}

// WithdrawCryptocurrencyFunds returns a withdrawal ID when a withdrawal is
// submitted
func (h *HUOBI) WithdrawCryptocurrencyFunds(withdrawRequest *withdraw.Request) (*withdraw.ExchangeResponse, error) {
	if err := withdrawRequest.Validate(); err != nil {
		return nil, err
	}

	resp, err := h.Withdraw(withdrawRequest.Currency,
		withdrawRequest.Crypto.Address,
		withdrawRequest.Crypto.AddressTag,
		withdrawRequest.Amount,
		withdrawRequest.Crypto.FeeAmount)
	if err != nil {
		return nil, err
	}
	return &withdraw.ExchangeResponse{
		ID: strconv.FormatInt(resp, 10),
	}, err
}

// WithdrawFiatFunds returns a withdrawal ID when a
// withdrawal is submitted
func (h *HUOBI) WithdrawFiatFunds(withdrawRequest *withdraw.Request) (*withdraw.ExchangeResponse, error) {
	return nil, common.ErrFunctionNotSupported
}

// WithdrawFiatFundsToInternationalBank returns a withdrawal ID when a
// withdrawal is submitted
func (h *HUOBI) WithdrawFiatFundsToInternationalBank(withdrawRequest *withdraw.Request) (*withdraw.ExchangeResponse, error) {
	return nil, common.ErrFunctionNotSupported
}

// GetFeeByType returns an estimate of fee based on type of transaction
func (h *HUOBI) GetFeeByType(feeBuilder *exchange.FeeBuilder) (float64, error) {
	if !h.AllowAuthenticatedRequest() && // Todo check connection status
		feeBuilder.FeeType == exchange.CryptocurrencyTradeFee {
		feeBuilder.FeeType = exchange.OfflineTradeFee
	}
	return h.GetFee(feeBuilder)
}

// GetActiveOrders retrieves any orders that are active/open
func (h *HUOBI) GetActiveOrders(req *order.GetOrdersRequest) ([]order.Detail, error) {
	if err := req.Validate(); err != nil {
		return nil, err
	}

	if len(req.Pairs) == 0 {
		return nil, errors.New("currency must be supplied")
	}

	side := ""
	if req.Side == order.AnySide || req.Side == "" {
		side = ""
	} else if req.Side == order.Sell {
		side = req.Side.Lower()
	}

	var orders []order.Detail

	if h.Websocket.CanUseAuthenticatedWebsocketForWrapper() {
		for i := range req.Pairs {
			resp, err := h.wsGetOrdersList(-1, req.Pairs[i])
			if err != nil {
				return orders, err
			}
			for j := range resp.Data {
				sideData := strings.Split(resp.Data[j].OrderState, "-")
				side = sideData[0]
				var orderID = strconv.FormatInt(resp.Data[j].OrderID, 10)
				orderSide, err := order.StringToOrderSide(side)
				if err != nil {
					h.Websocket.DataHandler <- order.ClassificationError{
						Exchange: h.Name,
						OrderID:  orderID,
						Err:      err,
					}
				}
				orderType, err := order.StringToOrderType(sideData[1])
				if err != nil {
					h.Websocket.DataHandler <- order.ClassificationError{
						Exchange: h.Name,
						OrderID:  orderID,
						Err:      err,
					}
				}
				orderStatus, err := order.StringToOrderStatus(resp.Data[j].OrderState)
				if err != nil {
					h.Websocket.DataHandler <- order.ClassificationError{
						Exchange: h.Name,
						OrderID:  orderID,
						Err:      err,
					}
				}
				orders = append(orders, order.Detail{
					Exchange:        h.Name,
					AccountID:       strconv.FormatInt(resp.Data[j].AccountID, 10),
					ID:              orderID,
					Pair:            req.Pairs[i],
					Type:            orderType,
					Side:            orderSide,
					Date:            time.Unix(0, resp.Data[j].CreatedAt*int64(time.Millisecond)),
					Status:          orderStatus,
					Price:           resp.Data[j].Price,
					Amount:          resp.Data[j].OrderAmount,
					ExecutedAmount:  resp.Data[j].FilledAmount,
					RemainingAmount: resp.Data[j].UnfilledAmount,
					Fee:             resp.Data[j].FilledFees,
				})
			}
		}
	} else {
		for i := range req.Pairs {
			p, err := h.FormatExchangeCurrency(req.Pairs[i], asset.Spot)
			if err != nil {
				return nil, err
			}

			resp, err := h.GetOpenOrders(h.API.Credentials.ClientID,
				p.String(),
				side,
				500)
			if err != nil {
				return nil, err
			}

			for x := range resp {
				orderDetail := order.Detail{
					ID:             strconv.FormatInt(resp[x].ID, 10),
					Price:          resp[x].Price,
					Amount:         resp[x].Amount,
					Pair:           req.Pairs[i],
					Exchange:       h.Name,
					ExecutedAmount: resp[x].FilledAmount,
					Date:           time.Unix(0, resp[x].CreatedAt*int64(time.Millisecond)),
					Status:         order.Status(resp[x].State),
					AccountID:      strconv.FormatInt(resp[x].AccountID, 10),
					Fee:            resp[x].FilledFees,
				}

				setOrderSideAndType(resp[x].Type, &orderDetail)

				orders = append(orders, orderDetail)
			}
		}
	}

	order.FilterOrdersByTickRange(&orders, req.StartTicks, req.EndTicks)
	return orders, nil
}

// GetOrderHistory retrieves account order information
// Can Limit response to specific order status
func (h *HUOBI) GetOrderHistory(req *order.GetOrdersRequest) ([]order.Detail, error) {
	if err := req.Validate(); err != nil {
		return nil, err
	}

	if len(req.Pairs) == 0 {
		return nil, errors.New("currency must be supplied")
	}

	states := "partial-canceled,filled,canceled"
	var orders []order.Detail
	for i := range req.Pairs {
		p, err := h.FormatExchangeCurrency(req.Pairs[i], asset.Spot)
		if err != nil {
			return nil, err
		}

		resp, err := h.GetOrders(
			p.String(),
			"",
			"",
			"",
			states,
			"",
			"",
			"")
		if err != nil {
			return nil, err
		}

		for x := range resp {
			orderDetail := order.Detail{
				ID:             strconv.FormatInt(resp[x].ID, 10),
				Price:          resp[x].Price,
				Amount:         resp[x].Amount,
				Pair:           req.Pairs[i],
				Exchange:       h.Name,
				ExecutedAmount: resp[x].FilledAmount,
				Date:           time.Unix(0, resp[x].CreatedAt*int64(time.Millisecond)),
				Status:         order.Status(resp[x].State),
				AccountID:      strconv.FormatInt(resp[x].AccountID, 10),
				Fee:            resp[x].FilledFees,
			}

			setOrderSideAndType(resp[x].Type, &orderDetail)

			orders = append(orders, orderDetail)
		}
	}

	order.FilterOrdersByTickRange(&orders, req.StartTicks, req.EndTicks)
	return orders, nil
}

func setOrderSideAndType(requestType string, orderDetail *order.Detail) {
	switch SpotNewOrderRequestParamsType(requestType) {
	case SpotNewOrderRequestTypeBuyMarket:
		orderDetail.Side = order.Buy
		orderDetail.Type = order.Market
	case SpotNewOrderRequestTypeSellMarket:
		orderDetail.Side = order.Sell
		orderDetail.Type = order.Market
	case SpotNewOrderRequestTypeBuyLimit:
		orderDetail.Side = order.Buy
		orderDetail.Type = order.Limit
	case SpotNewOrderRequestTypeSellLimit:
		orderDetail.Side = order.Sell
		orderDetail.Type = order.Limit
	}
}

// AuthenticateWebsocket sends an authentication message to the websocket
func (h *HUOBI) AuthenticateWebsocket() error {
	return h.wsLogin()
}

// ValidateCredentials validates current credentials used for wrapper
// functionality
func (h *HUOBI) ValidateCredentials() error {
	_, err := h.UpdateAccountInfo()
	return h.CheckTransientError(err)
}

// FormatExchangeKlineInterval returns Interval to exchange formatted string
func (h *HUOBI) FormatExchangeKlineInterval(in kline.Interval) string {
	switch in {
	case kline.OneMin, kline.FiveMin, kline.FifteenMin, kline.ThirtyMin:
		return in.Short() + "in"
	case kline.FourHour:
		return "4hour"
	case kline.OneDay:
		return "1day"
	case kline.OneMonth:
		return "1mon"
	case kline.OneWeek:
		return "1week"
	case kline.OneYear:
		return "1year"
	}
	return ""
}

// GetHistoricCandles returns candles between a time period for a set time interval
func (h *HUOBI) GetHistoricCandles(pair currency.Pair, a asset.Item, start, end time.Time, interval kline.Interval) (kline.Item, error) {
	if err := h.ValidateKline(pair, a, interval); err != nil {
		return kline.Item{}, err
	}

	formattedPair, err := h.FormatExchangeCurrency(pair, a)
	if err != nil {
		return kline.Item{}, err
	}

	klineParams := KlinesRequestParams{
		Period: h.FormatExchangeKlineInterval(interval),
		Symbol: formattedPair.String(),
	}

	candles, err := h.GetSpotKline(klineParams)
	if err != nil {
		return kline.Item{}, err
	}

	ret := kline.Item{
		Exchange: h.Name,
		Pair:     pair,
		Asset:    a,
		Interval: interval,
	}

	for x := range candles {
		if time.Unix(candles[x].ID, 0).Before(start) ||
			time.Unix(candles[x].ID, 0).After(end) {
			continue
		}
		ret.Candles = append(ret.Candles, kline.Candle{
			Time:   time.Unix(candles[x].ID, 0),
			Open:   candles[x].Open,
			High:   candles[x].High,
			Low:    candles[x].Low,
			Close:  candles[x].Close,
			Volume: candles[x].Volume,
		})
	}

	ret.SortCandlesByTimestamp(false)
	return ret, nil
}

// GetHistoricCandlesExtended returns candles between a time period for a set time interval
func (h *HUOBI) GetHistoricCandlesExtended(pair currency.Pair, a asset.Item, start, end time.Time, interval kline.Interval) (kline.Item, error) {
	return h.GetHistoricCandles(pair, a, start, end, interval)
}<|MERGE_RESOLUTION|>--- conflicted
+++ resolved
@@ -545,57 +545,9 @@
 	return nil, common.ErrFunctionNotSupported
 }
 
-<<<<<<< HEAD
-// GetRecentTrades returns the most recent trades for a currency and asset
-func (h *HUOBI) GetRecentTrades(p currency.Pair, assetType asset.Item) ([]trade.Data, error) {
-	var err error
-	p, err = h.FormatExchangeCurrency(p, assetType)
-	if err != nil {
-		return nil, err
-	}
-	var tradeData []TradeHistory
-	tradeData, err = h.GetTradeHistory(p.String(), 2000)
-	if err != nil {
-		return nil, err
-	}
-	var resp []trade.Data
-	for i := range tradeData {
-		for j := range tradeData[i].Trades {
-			var side order.Side
-			side, err = order.StringToOrderSide(tradeData[i].Trades[j].Direction)
-			if err != nil {
-				return nil, err
-			}
-			resp = append(resp, trade.Data{
-				Exchange:     h.Name,
-				TID:          strconv.FormatFloat(tradeData[i].Trades[j].TradeID, 'f', -1, 64),
-				CurrencyPair: p,
-				AssetType:    assetType,
-				Side:         side,
-				Price:        tradeData[i].Trades[j].Price,
-				Amount:       tradeData[i].Trades[j].Amount,
-				Timestamp:    time.Unix(0, tradeData[i].Timestamp*int64(time.Millisecond)),
-			})
-		}
-	}
-
-	err = h.AddTradesToBuffer(resp...)
-	if err != nil {
-		return nil, err
-	}
-
-	sort.Sort(trade.ByDate(resp))
-	return resp, nil
-}
-
-// GetHistoricTrades returns historic trade data within the timeframe provided
-func (h *HUOBI) GetHistoricTrades(_ currency.Pair, _ asset.Item, _, _ time.Time) ([]trade.Data, error) {
-	return nil, common.ErrFunctionNotSupported
-=======
 // GetWithdrawalsHistory returns previous withdrawals data
 func (h *HUOBI) GetWithdrawalsHistory(c currency.Code) (resp []exchange.WithdrawalHistory, err error) {
 	return nil, common.ErrNotYetImplemented
->>>>>>> f3da99bf
 }
 
 // GetRecentTrades returns the most recent trades for a currency and asset
