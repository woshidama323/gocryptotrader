package yobit

import (
	"errors"
	"math"
	"sort"
	"strconv"
	"strings"
	"sync"
	"time"

	"github.com/thrasher-corp/gocryptotrader/common"
	"github.com/thrasher-corp/gocryptotrader/config"
	"github.com/thrasher-corp/gocryptotrader/currency"
	exchange "github.com/thrasher-corp/gocryptotrader/exchanges"
	"github.com/thrasher-corp/gocryptotrader/exchanges/account"
	"github.com/thrasher-corp/gocryptotrader/exchanges/asset"
	"github.com/thrasher-corp/gocryptotrader/exchanges/kline"
	"github.com/thrasher-corp/gocryptotrader/exchanges/order"
	"github.com/thrasher-corp/gocryptotrader/exchanges/orderbook"
	"github.com/thrasher-corp/gocryptotrader/exchanges/protocol"
	"github.com/thrasher-corp/gocryptotrader/exchanges/request"
	"github.com/thrasher-corp/gocryptotrader/exchanges/ticker"
	"github.com/thrasher-corp/gocryptotrader/exchanges/trade"
	"github.com/thrasher-corp/gocryptotrader/log"
	"github.com/thrasher-corp/gocryptotrader/portfolio/withdraw"
)

// GetDefaultConfig returns a default exchange config
func (y *Yobit) GetDefaultConfig() (*config.ExchangeConfig, error) {
	y.SetDefaults()
	exchCfg := new(config.ExchangeConfig)
	exchCfg.Name = y.Name
	exchCfg.HTTPTimeout = exchange.DefaultHTTPTimeout
	exchCfg.BaseCurrencies = y.BaseCurrencies

	err := y.SetupDefaults(exchCfg)
	if err != nil {
		return nil, err
	}

	if y.Features.Supports.RESTCapabilities.AutoPairUpdates {
		err = y.UpdateTradablePairs(true)
		if err != nil {
			return nil, err
		}
	}

	return exchCfg, nil
}

// SetDefaults sets current default value for Yobit
func (y *Yobit) SetDefaults() {
	y.Name = "Yobit"
	y.Enabled = true
	y.Verbose = true
	y.API.CredentialsValidator.RequiresKey = true
	y.API.CredentialsValidator.RequiresSecret = true

	requestFmt := &currency.PairFormat{Delimiter: currency.UnderscoreDelimiter, Separator: currency.DashDelimiter}
	configFmt := &currency.PairFormat{Delimiter: currency.UnderscoreDelimiter, Uppercase: true}
	err := y.SetGlobalPairsManager(requestFmt, configFmt, asset.Spot)
	if err != nil {
		log.Errorln(log.ExchangeSys, err)
	}

	y.Features = exchange.Features{
		Supports: exchange.FeaturesSupported{
			REST:      true,
			Websocket: false,
			RESTCapabilities: protocol.Features{
				TickerBatching:      true,
				TickerFetching:      true,
				TradeFetching:       true,
				OrderbookFetching:   true,
				AutoPairUpdates:     true,
				AccountInfo:         true,
				GetOrder:            true,
				GetOrders:           true,
				CancelOrder:         true,
				UserTradeHistory:    true,
				CryptoDeposit:       true,
				CryptoWithdrawal:    true,
				TradeFee:            true,
				FiatDepositFee:      true,
				FiatWithdrawalFee:   true,
				CryptoWithdrawalFee: true,
			},
			WithdrawPermissions: exchange.AutoWithdrawCryptoWithAPIPermission |
				exchange.WithdrawFiatViaWebsiteOnly,
		},
		Enabled: exchange.FeaturesEnabled{
			AutoPairUpdates: true,
		},
	}

	y.Requester = request.New(y.Name,
		common.NewHTTPClientWithTimeout(exchange.DefaultHTTPTimeout),
		// Server responses are cached every 2 seconds.
		request.WithLimiter(request.NewBasicRateLimit(time.Second, 1)))

	y.API.Endpoints.URLDefault = apiPublicURL
	y.API.Endpoints.URL = y.API.Endpoints.URLDefault
	y.API.Endpoints.URLSecondaryDefault = apiPrivateURL
	y.API.Endpoints.URLSecondary = y.API.Endpoints.URLSecondaryDefault
}

// Setup sets exchange configuration parameters for Yobit
func (y *Yobit) Setup(exch *config.ExchangeConfig) error {
	if !exch.Enabled {
		y.SetEnabled(false)
		return nil
	}
	return y.SetupDefaults(exch)
}

// Start starts the WEX go routine
func (y *Yobit) Start(wg *sync.WaitGroup) {
	wg.Add(1)
	go func() {
		y.Run()
		wg.Done()
	}()
}

// Run implements the Yobit wrapper
func (y *Yobit) Run() {
	if y.Verbose {
		y.PrintEnabledPairs()
	}

	if !y.GetEnabledFeatures().AutoPairUpdates {
		return
	}

	err := y.UpdateTradablePairs(false)
	if err != nil {
		log.Errorf(log.ExchangeSys,
			"%s failed to update tradable pairs. Err: %s",
			y.Name,
			err)
	}
}

// FetchTradablePairs returns a list of the exchanges tradable pairs
func (y *Yobit) FetchTradablePairs(asset asset.Item) ([]string, error) {
	info, err := y.GetInfo()
	if err != nil {
		return nil, err
	}

	var currencies []string
	for x := range info.Pairs {
		currencies = append(currencies, strings.ToUpper(x))
	}

	return currencies, nil
}

// UpdateTradablePairs updates the exchanges available pairs and stores
// them in the exchanges config
func (y *Yobit) UpdateTradablePairs(forceUpdate bool) error {
	pairs, err := y.FetchTradablePairs(asset.Spot)
	if err != nil {
		return err
	}
	p, err := currency.NewPairsFromStrings(pairs)
	if err != nil {
		return err
	}
	return y.UpdatePairs(p, asset.Spot, false, forceUpdate)
}

// UpdateTicker updates and returns the ticker for a currency pair
func (y *Yobit) UpdateTicker(p currency.Pair, assetType asset.Item) (*ticker.Price, error) {
	enabledPairs, err := y.GetEnabledPairs(assetType)
	if err != nil {
		return nil, err
	}
	pairsCollated, err := y.FormatExchangeCurrencies(enabledPairs, assetType)
	if err != nil {
		return nil, err
	}

	result, err := y.GetTicker(pairsCollated)
	if err != nil {
		return nil, err
	}

	for i := range enabledPairs {
		fpair, err := y.FormatExchangeCurrency(enabledPairs[i], assetType)
		if err != nil {
			return nil, err
		}
		curr := fpair.Lower().String()
		if _, ok := result[curr]; !ok {
			continue
		}

		resultCurr := result[curr]
		err = ticker.ProcessTicker(&ticker.Price{
			Pair:         enabledPairs[i],
			Last:         resultCurr.Last,
			Ask:          resultCurr.Sell,
			Bid:          resultCurr.Buy,
			Low:          resultCurr.Low,
			QuoteVolume:  resultCurr.VolumeCurrent,
			Volume:       resultCurr.Vol,
			ExchangeName: y.Name,
			AssetType:    assetType,
		})
		if err != nil {
			return nil, err
		}
	}
	return ticker.GetTicker(y.Name, p, assetType)
}

// FetchTicker returns the ticker for a currency pair
func (y *Yobit) FetchTicker(p currency.Pair, assetType asset.Item) (*ticker.Price, error) {
	tick, err := ticker.GetTicker(y.Name, p, assetType)
	if err != nil {
		return y.UpdateTicker(p, assetType)
	}
	return tick, nil
}

// FetchOrderbook returns the orderbook for a currency pair
func (y *Yobit) FetchOrderbook(p currency.Pair, assetType asset.Item) (*orderbook.Base, error) {
	ob, err := orderbook.Get(y.Name, p, assetType)
	if err != nil {
		return y.UpdateOrderbook(p, assetType)
	}
	return ob, nil
}

// UpdateOrderbook updates and returns the orderbook for a currency pair
func (y *Yobit) UpdateOrderbook(p currency.Pair, assetType asset.Item) (*orderbook.Base, error) {
	orderBook := new(orderbook.Base)
	fpair, err := y.FormatExchangeCurrency(p, assetType)
	if err != nil {
		return nil, err
	}
	orderbookNew, err := y.GetDepth(fpair.String())
	if err != nil {
		return orderBook, err
	}

	for i := range orderbookNew.Bids {
		orderBook.Bids = append(orderBook.Bids,
			orderbook.Item{
				Price:  orderbookNew.Bids[i][0],
				Amount: orderbookNew.Bids[i][1],
			})
	}

	for i := range orderbookNew.Asks {
		orderBook.Asks = append(orderBook.Asks,
			orderbook.Item{
				Price:  orderbookNew.Asks[i][0],
				Amount: orderbookNew.Asks[i][1],
			})
	}

	orderBook.Pair = p
	orderBook.ExchangeName = y.Name
	orderBook.AssetType = assetType

	err = orderBook.Process()
	if err != nil {
		return orderBook, err
	}

	return orderbook.Get(y.Name, p, assetType)
}

// UpdateAccountInfo retrieves balances for all enabled currencies for the
// Yobit exchange
func (y *Yobit) UpdateAccountInfo() (account.Holdings, error) {
	var response account.Holdings
	response.Exchange = y.Name
	accountBalance, err := y.GetAccountInformation()
	if err != nil {
		return response, err
	}

	var currencies []account.Balance
	for x, y := range accountBalance.FundsInclOrders {
		var exchangeCurrency account.Balance
		exchangeCurrency.CurrencyName = currency.NewCode(x)
		exchangeCurrency.TotalValue = y
		exchangeCurrency.Hold = 0
		for z, w := range accountBalance.Funds {
			if z == x {
				exchangeCurrency.Hold = y - w
			}
		}

		currencies = append(currencies, exchangeCurrency)
	}

	response.Accounts = append(response.Accounts, account.SubAccount{
		Currencies: currencies,
	})

	err = account.Process(&response)
	if err != nil {
		return account.Holdings{}, err
	}

	return response, nil
}

// FetchAccountInfo retrieves balances for all enabled currencies
func (y *Yobit) FetchAccountInfo() (account.Holdings, error) {
	acc, err := account.GetHoldings(y.Name)
	if err != nil {
		return y.UpdateAccountInfo()
	}

	return acc, nil
}

// GetFundingHistory returns funding history, deposits and
// withdrawals
func (y *Yobit) GetFundingHistory() ([]exchange.FundHistory, error) {
	return nil, common.ErrFunctionNotSupported
}

<<<<<<< HEAD
// GetRecentTrades returns the most recent trades for a currency and asset
func (y *Yobit) GetRecentTrades(p currency.Pair, assetType asset.Item) ([]trade.Data, error) {
	var err error
	p, err = y.FormatExchangeCurrency(p, assetType)
	if err != nil {
		return nil, err
	}
	var resp []trade.Data
	var tradeData []Trade
	tradeData, err = y.GetTrades(p.String())
	if err != nil {
		return nil, err
	}
	for i := range tradeData {
		tradeTS := time.Unix(tradeData[i].Timestamp, 0)
		side := order.Buy
		if tradeData[i].Type == "ask" {
			side = order.Sell
		}
		resp = append(resp, trade.Data{
			Exchange:     y.Name,
			TID:          strconv.FormatInt(tradeData[i].TID, 10),
			CurrencyPair: p,
			AssetType:    assetType,
			Side:         side,
			Price:        tradeData[i].Price,
			Amount:       tradeData[i].Amount,
			Timestamp:    tradeTS,
		})
	}

	err = y.AddTradesToBuffer(resp...)
	if err != nil {
		return nil, err
	}

	sort.Sort(trade.ByDate(resp))
	return resp, nil
}

// GetHistoricTrades returns historic trade data within the timeframe provided
func (y *Yobit) GetHistoricTrades(_ currency.Pair, _ asset.Item, _, _ time.Time) ([]trade.Data, error) {
	return nil, common.ErrFunctionNotSupported
=======
// GetWithdrawalsHistory returns previous withdrawals data
func (y *Yobit) GetWithdrawalsHistory(c currency.Code) (resp []exchange.WithdrawalHistory, err error) {
	return nil, common.ErrNotYetImplemented
>>>>>>> f3da99bf
}

// GetRecentTrades returns the most recent trades for a currency and asset
func (y *Yobit) GetRecentTrades(p currency.Pair, assetType asset.Item) ([]trade.Data, error) {
	var err error
	p, err = y.FormatExchangeCurrency(p, assetType)
	if err != nil {
		return nil, err
	}
	var resp []trade.Data
	var tradeData []Trade
	tradeData, err = y.GetTrades(p.String())
	if err != nil {
		return nil, err
	}
	for i := range tradeData {
		tradeTS := time.Unix(tradeData[i].Timestamp, 0)
		side := order.Buy
		if tradeData[i].Type == "ask" {
			side = order.Sell
		}
		resp = append(resp, trade.Data{
			Exchange:     y.Name,
			TID:          strconv.FormatInt(tradeData[i].TID, 10),
			CurrencyPair: p,
			AssetType:    assetType,
			Side:         side,
			Price:        tradeData[i].Price,
			Amount:       tradeData[i].Amount,
			Timestamp:    tradeTS,
		})
	}

	err = y.AddTradesToBuffer(resp...)
	if err != nil {
		return nil, err
	}

	sort.Sort(trade.ByDate(resp))
	return resp, nil
}

// GetHistoricTrades returns historic trade data within the timeframe provided
func (y *Yobit) GetHistoricTrades(_ currency.Pair, _ asset.Item, _, _ time.Time) ([]trade.Data, error) {
	return nil, common.ErrFunctionNotSupported
}

// SubmitOrder submits a new order
// Yobit only supports limit orders
func (y *Yobit) SubmitOrder(s *order.Submit) (order.SubmitResponse, error) {
	var submitOrderResponse order.SubmitResponse
	if err := s.Validate(); err != nil {
		return submitOrderResponse, err
	}

	if s.Type != order.Limit {
		return submitOrderResponse, errors.New("only limit orders are allowed")
	}

	fPair, err := y.FormatExchangeCurrency(s.Pair, s.AssetType)
	if err != nil {
		return submitOrderResponse, err
	}

	response, err := y.Trade(fPair.String(),
		s.Side.String(),
		s.Amount,
		s.Price)
	if err != nil {
		return submitOrderResponse, err
	}
	if response > 0 {
		submitOrderResponse.OrderID = strconv.FormatInt(response, 10)
	}

	submitOrderResponse.IsOrderPlaced = true
	return submitOrderResponse, nil
}

// ModifyOrder will allow of changing orderbook placement and limit to
// market conversion
func (y *Yobit) ModifyOrder(action *order.Modify) (string, error) {
	return "", common.ErrFunctionNotSupported
}

// CancelOrder cancels an order by its corresponding ID number
func (y *Yobit) CancelOrder(o *order.Cancel) error {
	if err := o.Validate(o.StandardCancel()); err != nil {
		return err
	}

	orderIDInt, err := strconv.ParseInt(o.ID, 10, 64)
	if err != nil {
		return err
	}

	return y.CancelExistingOrder(orderIDInt)
}

// CancelBatchOrders cancels an orders by their corresponding ID numbers
func (y *Yobit) CancelBatchOrders(o []order.Cancel) (order.CancelBatchResponse, error) {
	return order.CancelBatchResponse{}, common.ErrNotYetImplemented
}

// CancelAllOrders cancels all orders associated with a currency pair
func (y *Yobit) CancelAllOrders(_ *order.Cancel) (order.CancelAllResponse, error) {
	cancelAllOrdersResponse := order.CancelAllResponse{
		Status: make(map[string]string),
	}

	var allActiveOrders []map[string]ActiveOrders
	enabledPairs, err := y.GetEnabledPairs(asset.Spot)
	if err != nil {
		return cancelAllOrdersResponse, err
	}
	for i := range enabledPairs {
		fCurr, err := y.FormatExchangeCurrency(enabledPairs[i], asset.Spot)
		if err != nil {
			return cancelAllOrdersResponse, err
		}
		activeOrdersForPair, err := y.GetOpenOrders(fCurr.String())
		if err != nil {
			return cancelAllOrdersResponse, err
		}

		allActiveOrders = append(allActiveOrders, activeOrdersForPair)
	}

	for i := range allActiveOrders {
		for key := range allActiveOrders[i] {
			orderIDInt, err := strconv.ParseInt(key, 10, 64)
			if err != nil {
				cancelAllOrdersResponse.Status[key] = err.Error()
				continue
			}

			err = y.CancelExistingOrder(orderIDInt)
			if err != nil {
				cancelAllOrdersResponse.Status[key] = err.Error()
			}
		}
	}

	return cancelAllOrdersResponse, nil
}

// GetOrderInfo returns order information based on order ID
func (y *Yobit) GetOrderInfo(orderID string, pair currency.Pair, assetType asset.Item) (order.Detail, error) {
	var orderDetail order.Detail
	return orderDetail, common.ErrNotYetImplemented
}

// GetDepositAddress returns a deposit address for a specified currency
func (y *Yobit) GetDepositAddress(cryptocurrency currency.Code, _ string) (string, error) {
	a, err := y.GetCryptoDepositAddress(cryptocurrency.String())
	if err != nil {
		return "", err
	}

	return a.Return.Address, nil
}

// WithdrawCryptocurrencyFunds returns a withdrawal ID when a withdrawal is
// submitted
func (y *Yobit) WithdrawCryptocurrencyFunds(withdrawRequest *withdraw.Request) (*withdraw.ExchangeResponse, error) {
	if err := withdrawRequest.Validate(); err != nil {
		return nil, err
	}

	resp, err := y.WithdrawCoinsToAddress(withdrawRequest.Currency.String(),
		withdrawRequest.Amount,
		withdrawRequest.Crypto.Address)
	if err != nil {
		return nil, err
	}
	if len(resp.Error) > 0 {
		return nil, errors.New(resp.Error)
	}
	return &withdraw.ExchangeResponse{}, nil
}

// WithdrawFiatFunds returns a withdrawal ID when a
// withdrawal is submitted
func (y *Yobit) WithdrawFiatFunds(withdrawRequest *withdraw.Request) (*withdraw.ExchangeResponse, error) {
	return nil, common.ErrFunctionNotSupported
}

// WithdrawFiatFundsToInternationalBank returns a withdrawal ID when a
// withdrawal is submitted
func (y *Yobit) WithdrawFiatFundsToInternationalBank(withdrawRequest *withdraw.Request) (*withdraw.ExchangeResponse, error) {
	return nil, common.ErrFunctionNotSupported
}

// GetFeeByType returns an estimate of fee based on type of transaction
func (y *Yobit) GetFeeByType(feeBuilder *exchange.FeeBuilder) (float64, error) {
	if !y.AllowAuthenticatedRequest() && // Todo check connection status
		feeBuilder.FeeType == exchange.CryptocurrencyTradeFee {
		feeBuilder.FeeType = exchange.OfflineTradeFee
	}
	return y.GetFee(feeBuilder)
}

// GetActiveOrders retrieves any orders that are active/open
func (y *Yobit) GetActiveOrders(req *order.GetOrdersRequest) ([]order.Detail, error) {
	if err := req.Validate(); err != nil {
		return nil, err
	}

	var orders []order.Detail

	format, err := y.GetPairFormat(asset.Spot, false)
	if err != nil {
		return nil, err
	}

	for x := range req.Pairs {
		fCurr, err := y.FormatExchangeCurrency(req.Pairs[x], asset.Spot)
		if err != nil {
			return nil, err
		}
		resp, err := y.GetOpenOrders(fCurr.String())
		if err != nil {
			return nil, err
		}

		for id := range resp {
			var symbol currency.Pair
			symbol, err = currency.NewPairDelimiter(resp[id].Pair, format.Delimiter)
			if err != nil {
				return nil, err
			}
			orderDate := time.Unix(int64(resp[id].TimestampCreated), 0)
			side := order.Side(strings.ToUpper(resp[id].Type))
			orders = append(orders, order.Detail{
				ID:       id,
				Amount:   resp[id].Amount,
				Price:    resp[id].Rate,
				Side:     side,
				Date:     orderDate,
				Pair:     symbol,
				Exchange: y.Name,
			})
		}
	}

	order.FilterOrdersByTickRange(&orders, req.StartTicks, req.EndTicks)
	order.FilterOrdersBySide(&orders, req.Side)
	return orders, nil
}

// GetOrderHistory retrieves account order information
// Can Limit response to specific order status
func (y *Yobit) GetOrderHistory(req *order.GetOrdersRequest) ([]order.Detail, error) {
	if err := req.Validate(); err != nil {
		return nil, err
	}

	var allOrders []TradeHistory
	for x := range req.Pairs {
		fpair, err := y.FormatExchangeCurrency(req.Pairs[x], asset.Spot)
		if err != nil {
			return nil, err
		}
		resp, err := y.GetTradeHistory(0,
			10000,
			math.MaxInt64,
			req.StartTicks.Unix(),
			req.EndTicks.Unix(),
			"DESC",
			fpair.String())
		if err != nil {
			return nil, err
		}

		for key := range resp {
			allOrders = append(allOrders, resp[key])
		}
	}

	format, err := y.GetPairFormat(asset.Spot, false)
	if err != nil {
		return nil, err
	}

	var orders []order.Detail
	for i := range allOrders {
		var symbol currency.Pair
		symbol, err = currency.NewPairDelimiter(allOrders[i].Pair, format.Delimiter)
		if err != nil {
			return nil, err
		}
		orderDate := time.Unix(int64(allOrders[i].Timestamp), 0)
		side := order.Side(strings.ToUpper(allOrders[i].Type))
		orders = append(orders, order.Detail{
			ID:       strconv.FormatFloat(allOrders[i].OrderID, 'f', -1, 64),
			Amount:   allOrders[i].Amount,
			Price:    allOrders[i].Rate,
			Side:     side,
			Date:     orderDate,
			Pair:     symbol,
			Exchange: y.Name,
		})
	}

	order.FilterOrdersBySide(&orders, req.Side)

	return orders, nil
}

// ValidateCredentials validates current credentials used for wrapper
// functionality
func (y *Yobit) ValidateCredentials() error {
	_, err := y.UpdateAccountInfo()
	return y.CheckTransientError(err)
}

// GetHistoricCandles returns candles between a time period for a set time interval
func (y *Yobit) GetHistoricCandles(pair currency.Pair, a asset.Item, start, end time.Time, interval kline.Interval) (kline.Item, error) {
	return kline.Item{}, common.ErrFunctionNotSupported
}

// GetHistoricCandlesExtended returns candles between a time period for a set time interval
func (y *Yobit) GetHistoricCandlesExtended(pair currency.Pair, a asset.Item, start, end time.Time, interval kline.Interval) (kline.Item, error) {
	return kline.Item{}, common.ErrFunctionNotSupported
}<|MERGE_RESOLUTION|>--- conflicted
+++ resolved
@@ -327,55 +327,9 @@
 	return nil, common.ErrFunctionNotSupported
 }
 
-<<<<<<< HEAD
-// GetRecentTrades returns the most recent trades for a currency and asset
-func (y *Yobit) GetRecentTrades(p currency.Pair, assetType asset.Item) ([]trade.Data, error) {
-	var err error
-	p, err = y.FormatExchangeCurrency(p, assetType)
-	if err != nil {
-		return nil, err
-	}
-	var resp []trade.Data
-	var tradeData []Trade
-	tradeData, err = y.GetTrades(p.String())
-	if err != nil {
-		return nil, err
-	}
-	for i := range tradeData {
-		tradeTS := time.Unix(tradeData[i].Timestamp, 0)
-		side := order.Buy
-		if tradeData[i].Type == "ask" {
-			side = order.Sell
-		}
-		resp = append(resp, trade.Data{
-			Exchange:     y.Name,
-			TID:          strconv.FormatInt(tradeData[i].TID, 10),
-			CurrencyPair: p,
-			AssetType:    assetType,
-			Side:         side,
-			Price:        tradeData[i].Price,
-			Amount:       tradeData[i].Amount,
-			Timestamp:    tradeTS,
-		})
-	}
-
-	err = y.AddTradesToBuffer(resp...)
-	if err != nil {
-		return nil, err
-	}
-
-	sort.Sort(trade.ByDate(resp))
-	return resp, nil
-}
-
-// GetHistoricTrades returns historic trade data within the timeframe provided
-func (y *Yobit) GetHistoricTrades(_ currency.Pair, _ asset.Item, _, _ time.Time) ([]trade.Data, error) {
-	return nil, common.ErrFunctionNotSupported
-=======
 // GetWithdrawalsHistory returns previous withdrawals data
 func (y *Yobit) GetWithdrawalsHistory(c currency.Code) (resp []exchange.WithdrawalHistory, err error) {
 	return nil, common.ErrNotYetImplemented
->>>>>>> f3da99bf
 }
 
 // GetRecentTrades returns the most recent trades for a currency and asset
