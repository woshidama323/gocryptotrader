package coinbasepro

import (
	"errors"
	"fmt"
	"sort"
	"strconv"
	"strings"
	"sync"
	"time"

	"github.com/thrasher-corp/gocryptotrader/common"
	"github.com/thrasher-corp/gocryptotrader/config"
	"github.com/thrasher-corp/gocryptotrader/currency"
	exchange "github.com/thrasher-corp/gocryptotrader/exchanges"
	"github.com/thrasher-corp/gocryptotrader/exchanges/account"
	"github.com/thrasher-corp/gocryptotrader/exchanges/asset"
	"github.com/thrasher-corp/gocryptotrader/exchanges/kline"
	"github.com/thrasher-corp/gocryptotrader/exchanges/order"
	"github.com/thrasher-corp/gocryptotrader/exchanges/orderbook"
	"github.com/thrasher-corp/gocryptotrader/exchanges/protocol"
	"github.com/thrasher-corp/gocryptotrader/exchanges/request"
	"github.com/thrasher-corp/gocryptotrader/exchanges/stream"
	"github.com/thrasher-corp/gocryptotrader/exchanges/ticker"
	"github.com/thrasher-corp/gocryptotrader/exchanges/trade"
	"github.com/thrasher-corp/gocryptotrader/log"
	"github.com/thrasher-corp/gocryptotrader/portfolio/withdraw"
)

// GetDefaultConfig returns a default exchange config
func (c *CoinbasePro) GetDefaultConfig() (*config.ExchangeConfig, error) {
	c.SetDefaults()
	exchCfg := new(config.ExchangeConfig)
	exchCfg.Name = c.Name
	exchCfg.HTTPTimeout = exchange.DefaultHTTPTimeout
	exchCfg.BaseCurrencies = c.BaseCurrencies

	err := c.SetupDefaults(exchCfg)
	if err != nil {
		return nil, err
	}

	if c.Features.Supports.RESTCapabilities.AutoPairUpdates {
		err = c.UpdateTradablePairs(true)
		if err != nil {
			return nil, err
		}
	}

	return exchCfg, nil
}

// SetDefaults sets default values for the exchange
func (c *CoinbasePro) SetDefaults() {
	c.Name = "CoinbasePro"
	c.Enabled = true
	c.Verbose = true
	c.API.CredentialsValidator.RequiresKey = true
	c.API.CredentialsValidator.RequiresSecret = true
	c.API.CredentialsValidator.RequiresClientID = true
	c.API.CredentialsValidator.RequiresBase64DecodeSecret = true

	requestFmt := &currency.PairFormat{Delimiter: currency.DashDelimiter, Uppercase: true}
	configFmt := &currency.PairFormat{Delimiter: currency.DashDelimiter, Uppercase: true}
	err := c.SetGlobalPairsManager(requestFmt, configFmt, asset.Spot)
	if err != nil {
		log.Errorln(log.ExchangeSys, err)
	}

	c.Features = exchange.Features{
		Supports: exchange.FeaturesSupported{
			REST:      true,
			Websocket: true,
			RESTCapabilities: protocol.Features{
				TickerFetching:    true,
				KlineFetching:     true,
				TradeFetching:     true,
				OrderbookFetching: true,
				AutoPairUpdates:   true,
				AccountInfo:       true,
				GetOrder:          true,
				GetOrders:         true,
				CancelOrders:      true,
				CancelOrder:       true,
				SubmitOrder:       true,
				DepositHistory:    true,
				WithdrawalHistory: true,
				UserTradeHistory:  true,
				CryptoDeposit:     true,
				CryptoWithdrawal:  true,
				FiatDeposit:       true,
				FiatWithdraw:      true,
				TradeFee:          true,
				FiatDepositFee:    true,
				FiatWithdrawalFee: true,
				CandleHistory:     true,
			},
			WebsocketCapabilities: protocol.Features{
				TickerFetching:         true,
				OrderbookFetching:      true,
				Subscribe:              true,
				Unsubscribe:            true,
				AuthenticatedEndpoints: true,
				MessageSequenceNumbers: true,
				GetOrders:              true,
				GetOrder:               true,
			},
			WithdrawPermissions: exchange.AutoWithdrawCryptoWithAPIPermission |
				exchange.AutoWithdrawFiatWithAPIPermission,
			Kline: kline.ExchangeCapabilitiesSupported{
				DateRanges: true,
				Intervals:  true,
			},
		},
		Enabled: exchange.FeaturesEnabled{
			AutoPairUpdates: true,
			Kline: kline.ExchangeCapabilitiesEnabled{
				Intervals: map[string]bool{
					kline.OneMin.Word():     true,
					kline.FiveMin.Word():    true,
					kline.FifteenMin.Word(): true,
					kline.OneHour.Word():    true,
					kline.SixHour.Word():    true,
					kline.OneDay.Word():     true,
				},
				ResultLimit: 300,
			},
		},
	}

	c.Requester = request.New(c.Name,
		common.NewHTTPClientWithTimeout(exchange.DefaultHTTPTimeout),
		request.WithLimiter(SetRateLimit()))

	c.API.Endpoints.URLDefault = coinbaseproAPIURL
	c.API.Endpoints.URL = c.API.Endpoints.URLDefault
	c.API.Endpoints.WebsocketURL = coinbaseproWebsocketURL
	c.Websocket = stream.New()
	c.WebsocketResponseMaxLimit = exchange.DefaultWebsocketResponseMaxLimit
	c.WebsocketResponseCheckTimeout = exchange.DefaultWebsocketResponseCheckTimeout
	c.WebsocketOrderbookBufferLimit = exchange.DefaultWebsocketOrderbookBufferLimit
}

// Setup initialises the exchange parameters with the current configuration
func (c *CoinbasePro) Setup(exch *config.ExchangeConfig) error {
	if !exch.Enabled {
		c.SetEnabled(false)
		return nil
	}

	err := c.SetupDefaults(exch)
	if err != nil {
		return err
	}

	err = c.Websocket.Setup(&stream.WebsocketSetup{
		Enabled:                          exch.Features.Enabled.Websocket,
		Verbose:                          exch.Verbose,
		AuthenticatedWebsocketAPISupport: exch.API.AuthenticatedWebsocketSupport,
		WebsocketTimeout:                 exch.WebsocketTrafficTimeout,
		DefaultURL:                       coinbaseproWebsocketURL,
		ExchangeName:                     exch.Name,
		RunningURL:                       exch.API.Endpoints.WebsocketURL,
		Connector:                        c.WsConnect,
		Subscriber:                       c.Subscribe,
		UnSubscriber:                     c.Unsubscribe,
		GenerateSubscriptions:            c.GenerateDefaultSubscriptions,
		Features:                         &c.Features.Supports.WebsocketCapabilities,
		OrderbookBufferLimit:             exch.WebsocketOrderbookBufferLimit,
		BufferEnabled:                    true,
		SortBuffer:                       true,
	})
	if err != nil {
		return err
	}

	return c.Websocket.SetupNewConnection(stream.ConnectionSetup{
		ResponseCheckTimeout: exch.WebsocketResponseCheckTimeout,
		ResponseMaxLimit:     exch.WebsocketResponseMaxLimit,
	})
}

// Start starts the coinbasepro go routine
func (c *CoinbasePro) Start(wg *sync.WaitGroup) {
	wg.Add(1)
	go func() {
		c.Run()
		wg.Done()
	}()
}

// Run implements the coinbasepro wrapper
func (c *CoinbasePro) Run() {
	if c.Verbose {
		log.Debugf(log.ExchangeSys,
			"%s Websocket: %s. (url: %s).\n",
			c.Name,
			common.IsEnabled(c.Websocket.IsEnabled()),
			coinbaseproWebsocketURL)
		c.PrintEnabledPairs()
	}

	forceUpdate := false
	format, err := c.GetPairFormat(asset.Spot, false)
	if err != nil {
		log.Errorf(log.ExchangeSys,
			"%s failed to update currencies. Err: %s\n",
			c.Name,
			err)
		return
	}
	enabled, err := c.CurrencyPairs.GetPairs(asset.Spot, true)
	if err != nil {
		log.Errorf(log.ExchangeSys,
			"%s failed to update currencies. Err: %s\n",
			c.Name,
			err)
		return
	}

	avail, err := c.CurrencyPairs.GetPairs(asset.Spot, false)
	if err != nil {
		log.Errorf(log.ExchangeSys,
			"%s failed to update currencies. Err: %s\n",
			c.Name,
			err)
		return
	}

	if !common.StringDataContains(enabled.Strings(), format.Delimiter) ||
		!common.StringDataContains(avail.Strings(), format.Delimiter) {
		var p currency.Pairs
		p, err = currency.NewPairsFromStrings([]string{currency.BTC.String() +
			format.Delimiter +
			currency.USD.String()})
		if err != nil {
			log.Errorf(log.ExchangeSys,
				"%s failed to update currencies. Err: %s\n",
				c.Name,
				err)
		} else {
			log.Warn(log.ExchangeSys,
				"Enabled pairs for CoinbasePro reset due to config upgrade, please enable the ones you would like to use again")
			forceUpdate = true

			err = c.UpdatePairs(p, asset.Spot, true, true)
			if err != nil {
				log.Errorf(log.ExchangeSys,
					"%s failed to update currencies. Err: %s\n",
					c.Name,
					err)
			}
		}
	}

	if !c.GetEnabledFeatures().AutoPairUpdates && !forceUpdate {
		return
	}

	err = c.UpdateTradablePairs(forceUpdate)
	if err != nil {
		log.Errorf(log.ExchangeSys, "%s failed to update tradable pairs. Err: %s", c.Name, err)
	}
}

// FetchTradablePairs returns a list of the exchanges tradable pairs
func (c *CoinbasePro) FetchTradablePairs(asset asset.Item) ([]string, error) {
	pairs, err := c.GetProducts()
	if err != nil {
		return nil, err
	}

	format, err := c.GetPairFormat(asset, false)
	if err != nil {
		return nil, err
	}

	var products []string
	for x := range pairs {
		products = append(products, pairs[x].BaseCurrency+
			format.Delimiter+
			pairs[x].QuoteCurrency)
	}

	return products, nil
}

// UpdateTradablePairs updates the exchanges available pairs and stores
// them in the exchanges config
func (c *CoinbasePro) UpdateTradablePairs(forceUpdate bool) error {
	pairs, err := c.FetchTradablePairs(asset.Spot)
	if err != nil {
		return err
	}

	p, err := currency.NewPairsFromStrings(pairs)
	if err != nil {
		return err
	}

	return c.UpdatePairs(p, asset.Spot, false, forceUpdate)
}

// UpdateAccountInfo retrieves balances for all enabled currencies for the
// coinbasepro exchange
func (c *CoinbasePro) UpdateAccountInfo() (account.Holdings, error) {
	var response account.Holdings
	response.Exchange = c.Name
	accountBalance, err := c.GetAccounts()
	if err != nil {
		return response, err
	}

	var currencies []account.Balance
	for i := range accountBalance {
		var exchangeCurrency account.Balance
		exchangeCurrency.CurrencyName = currency.NewCode(accountBalance[i].Currency)
		exchangeCurrency.TotalValue = accountBalance[i].Available
		exchangeCurrency.Hold = accountBalance[i].Hold

		currencies = append(currencies, exchangeCurrency)
	}

	response.Accounts = append(response.Accounts, account.SubAccount{
		Currencies: currencies,
	})

	err = account.Process(&response)
	if err != nil {
		return account.Holdings{}, err
	}

	return response, nil
}

// FetchAccountInfo retrieves balances for all enabled currencies
func (c *CoinbasePro) FetchAccountInfo() (account.Holdings, error) {
	acc, err := account.GetHoldings(c.Name)
	if err != nil {
		return c.UpdateAccountInfo()
	}

	return acc, nil
}

// UpdateTicker updates and returns the ticker for a currency pair
func (c *CoinbasePro) UpdateTicker(p currency.Pair, assetType asset.Item) (*ticker.Price, error) {
	fpair, err := c.FormatExchangeCurrency(p, assetType)
	if err != nil {
		return nil, err
	}

	tick, err := c.GetTicker(fpair.String())
	if err != nil {
		return nil, err
	}
	stats, err := c.GetStats(fpair.String())
	if err != nil {
		return nil, err
	}

	tickerPrice := &ticker.Price{
		Last:         stats.Last,
		High:         stats.High,
		Low:          stats.Low,
		Bid:          tick.Bid,
		Ask:          tick.Ask,
		Volume:       tick.Volume,
		Open:         stats.Open,
		Pair:         p,
		LastUpdated:  tick.Time,
		ExchangeName: c.Name,
		AssetType:    assetType}

	err = ticker.ProcessTicker(tickerPrice)
	if err != nil {
		return tickerPrice, err
	}

	return ticker.GetTicker(c.Name, p, assetType)
}

// FetchTicker returns the ticker for a currency pair
func (c *CoinbasePro) FetchTicker(p currency.Pair, assetType asset.Item) (*ticker.Price, error) {
	tickerNew, err := ticker.GetTicker(c.Name, p, assetType)
	if err != nil {
		return c.UpdateTicker(p, assetType)
	}
	return tickerNew, nil
}

// FetchOrderbook returns orderbook base on the currency pair
func (c *CoinbasePro) FetchOrderbook(p currency.Pair, assetType asset.Item) (*orderbook.Base, error) {
	ob, err := orderbook.Get(c.Name, p, assetType)
	if err != nil {
		return c.UpdateOrderbook(p, assetType)
	}
	return ob, nil
}

// UpdateOrderbook updates and returns the orderbook for a currency pair
func (c *CoinbasePro) UpdateOrderbook(p currency.Pair, assetType asset.Item) (*orderbook.Base, error) {
	fpair, err := c.FormatExchangeCurrency(p, assetType)
	if err != nil {
		return nil, err
	}

	orderbookNew, err := c.GetOrderbook(fpair.String(), 2)
	if err != nil {
		return nil, err
	}

	obNew := orderbookNew.(OrderbookL1L2)
	orderBook := new(orderbook.Base)
	for x := range obNew.Bids {
		orderBook.Bids = append(orderBook.Bids, orderbook.Item{Amount: obNew.Bids[x].Amount, Price: obNew.Bids[x].Price})
	}

	for x := range obNew.Asks {
		orderBook.Asks = append(orderBook.Asks, orderbook.Item{Amount: obNew.Asks[x].Amount, Price: obNew.Asks[x].Price})
	}

	orderBook.Pair = p
	orderBook.ExchangeName = c.Name
	orderBook.AssetType = assetType

	err = orderBook.Process()
	if err != nil {
		return orderBook, err
	}

	return orderbook.Get(c.Name, p, assetType)
}

// GetFundingHistory returns funding history, deposits and
// withdrawals
func (c *CoinbasePro) GetFundingHistory() ([]exchange.FundHistory, error) {
	return nil, common.ErrFunctionNotSupported
}

<<<<<<< HEAD
// GetRecentTrades returns the most recent trades for a currency and asset
func (c *CoinbasePro) GetRecentTrades(p currency.Pair, assetType asset.Item) ([]trade.Data, error) {
	var err error
	p, err = c.FormatExchangeCurrency(p, assetType)
	if err != nil {
		return nil, err
	}
	var tradeData []Trade
	tradeData, err = c.GetTrades(p.String())
	if err != nil {
		return nil, err
	}
	var resp []trade.Data
	for i := range tradeData {
		var side order.Side
		side, err = order.StringToOrderSide(tradeData[i].Side)
		if err != nil {
			return nil, err
		}
		resp = append(resp, trade.Data{
			Exchange:     c.Name,
			TID:          strconv.FormatInt(tradeData[i].TradeID, 10),
			CurrencyPair: p,
			AssetType:    assetType,
			Side:         side,
			Price:        tradeData[i].Price,
			Amount:       tradeData[i].Size,
			Timestamp:    tradeData[i].Time,
		})
	}

	err = c.AddTradesToBuffer(resp...)
	if err != nil {
		return nil, err
	}

	sort.Sort(trade.ByDate(resp))
	return resp, nil
}

// GetHistoricTrades returns historic trade data within the timeframe provided
func (c *CoinbasePro) GetHistoricTrades(_ currency.Pair, _ asset.Item, _, _ time.Time) ([]trade.Data, error) {
	return nil, common.ErrFunctionNotSupported
=======
// GetWithdrawalsHistory returns previous withdrawals data
func (c *CoinbasePro) GetWithdrawalsHistory(cur currency.Code) (resp []exchange.WithdrawalHistory, err error) {
	return nil, common.ErrNotYetImplemented
>>>>>>> f3da99bf
}

// GetRecentTrades returns the most recent trades for a currency and asset
func (c *CoinbasePro) GetRecentTrades(p currency.Pair, assetType asset.Item) ([]trade.Data, error) {
	var err error
	p, err = c.FormatExchangeCurrency(p, assetType)
	if err != nil {
		return nil, err
	}
	var tradeData []Trade
	tradeData, err = c.GetTrades(p.String())
	if err != nil {
		return nil, err
	}
	var resp []trade.Data
	for i := range tradeData {
		var side order.Side
		side, err = order.StringToOrderSide(tradeData[i].Side)
		if err != nil {
			return nil, err
		}
		resp = append(resp, trade.Data{
			Exchange:     c.Name,
			TID:          strconv.FormatInt(tradeData[i].TradeID, 10),
			CurrencyPair: p,
			AssetType:    assetType,
			Side:         side,
			Price:        tradeData[i].Price,
			Amount:       tradeData[i].Size,
			Timestamp:    tradeData[i].Time,
		})
	}

	err = c.AddTradesToBuffer(resp...)
	if err != nil {
		return nil, err
	}

	sort.Sort(trade.ByDate(resp))
	return resp, nil
}

// GetHistoricTrades returns historic trade data within the timeframe provided
func (c *CoinbasePro) GetHistoricTrades(_ currency.Pair, _ asset.Item, _, _ time.Time) ([]trade.Data, error) {
	return nil, common.ErrFunctionNotSupported
}

// SubmitOrder submits a new order
func (c *CoinbasePro) SubmitOrder(s *order.Submit) (order.SubmitResponse, error) {
	var submitOrderResponse order.SubmitResponse
	if err := s.Validate(); err != nil {
		return submitOrderResponse, err
	}

	fpair, err := c.FormatExchangeCurrency(s.Pair, asset.Spot)
	if err != nil {
		return submitOrderResponse, err
	}

	var response string
	switch s.Type {
	case order.Market:
		response, err = c.PlaceMarketOrder("",
			s.Amount,
			s.Amount,
			s.Side.Lower(),
			fpair.String(),
			"")
	case order.Limit:
		response, err = c.PlaceLimitOrder("",
			s.Price,
			s.Amount,
			s.Side.Lower(),
			"",
			"",
			fpair.String(),
			"",
			false)
	default:
		err = errors.New("order type not supported")
	}
	if err != nil {
		return submitOrderResponse, err
	}
	if s.Type == order.Market {
		submitOrderResponse.FullyMatched = true
	}
	if response != "" {
		submitOrderResponse.OrderID = response
	}

	submitOrderResponse.IsOrderPlaced = true

	return submitOrderResponse, nil
}

// ModifyOrder will allow of changing orderbook placement and limit to
// market conversion
func (c *CoinbasePro) ModifyOrder(action *order.Modify) (string, error) {
	return "", common.ErrFunctionNotSupported
}

// CancelOrder cancels an order by its corresponding ID number
func (c *CoinbasePro) CancelOrder(o *order.Cancel) error {
	if err := o.Validate(o.StandardCancel()); err != nil {
		return err
	}
	return c.CancelExistingOrder(o.ID)
<<<<<<< HEAD
=======
}

// CancelBatchOrders cancels an orders by their corresponding ID numbers
func (c *CoinbasePro) CancelBatchOrders(o []order.Cancel) (order.CancelBatchResponse, error) {
	return order.CancelBatchResponse{}, common.ErrNotYetImplemented
>>>>>>> f3da99bf
}

// CancelAllOrders cancels all orders associated with a currency pair
func (c *CoinbasePro) CancelAllOrders(_ *order.Cancel) (order.CancelAllResponse, error) {
	// CancellAllExisting orders returns a list of successful cancellations, we're only interested in failures
	_, err := c.CancelAllExistingOrders("")
	return order.CancelAllResponse{}, err
}

// GetOrderInfo returns order information based on order ID
func (c *CoinbasePro) GetOrderInfo(orderID string, pair currency.Pair, assetType asset.Item) (order.Detail, error) {
	genOrderDetail, errGo := c.GetOrder(orderID)
	if errGo != nil {
		return order.Detail{}, fmt.Errorf("error retrieving order %s : %s", orderID, errGo)
	}
	od, errOd := time.Parse(time.RFC3339, genOrderDetail.DoneAt)
	if errOd != nil {
		return order.Detail{}, fmt.Errorf("error parsing order done at time: %s", errOd)
	}
	os, errOs := order.StringToOrderStatus(genOrderDetail.Status)
	if errOs != nil {
		return order.Detail{}, fmt.Errorf("error parsing order status: %s", errOs)
	}
	tt, errOt := order.StringToOrderType(genOrderDetail.Type)
	if errOt != nil {
		return order.Detail{}, fmt.Errorf("error parsing order type: %s", errOt)
	}
	ss, errOss := order.StringToOrderSide(genOrderDetail.Side)
	if errOss != nil {
		return order.Detail{}, fmt.Errorf("error parsing order side: %s", errOss)
	}
	p, errP := currency.NewPairDelimiter(genOrderDetail.ProductID, "-")
	if errP != nil {
		return order.Detail{}, fmt.Errorf("error parsing order side: %s", errP)
	}

	response := order.Detail{
		Exchange:        c.GetName(),
		ID:              genOrderDetail.ID,
		Pair:            p,
		Side:            ss,
		Type:            tt,
		Date:            od,
		Status:          os,
		Price:           genOrderDetail.Price,
		Amount:          genOrderDetail.Size,
		ExecutedAmount:  genOrderDetail.FilledSize,
		RemainingAmount: genOrderDetail.Size - genOrderDetail.FilledSize,
		Fee:             genOrderDetail.FillFees,
	}
	fillResponse, errGF := c.GetFills(orderID, genOrderDetail.ProductID)
	if errGF != nil {
		return response, fmt.Errorf("error retrieving the order fills: %s", errGF)
	}
	for i := range fillResponse {
		trSi, errTSi := order.StringToOrderSide(fillResponse[i].Side)
		if errTSi != nil {
			return response, fmt.Errorf("error parsing order Side: %s", errTSi)
		}
		response.Trades = append(response.Trades, order.TradeHistory{
			Timestamp: fillResponse[i].CreatedAt,
			TID:       strconv.FormatInt(fillResponse[i].TradeID, 10),
			Price:     fillResponse[i].Price,
			Amount:    fillResponse[i].Size,
			Exchange:  c.GetName(),
			Type:      tt,
			Side:      trSi,
			Fee:       fillResponse[i].Fee,
		})
	}
	return response, nil
}

// GetDepositAddress returns a deposit address for a specified currency
func (c *CoinbasePro) GetDepositAddress(cryptocurrency currency.Code, accountID string) (string, error) {
	return "", common.ErrFunctionNotSupported
}

// WithdrawCryptocurrencyFunds returns a withdrawal ID when a withdrawal is
// submitted
func (c *CoinbasePro) WithdrawCryptocurrencyFunds(withdrawRequest *withdraw.Request) (*withdraw.ExchangeResponse, error) {
	if err := withdrawRequest.Validate(); err != nil {
		return nil, err
	}
	resp, err := c.WithdrawCrypto(withdrawRequest.Amount, withdrawRequest.Currency.String(), withdrawRequest.Crypto.Address)
	if err != nil {
		return nil, err
	}
	return &withdraw.ExchangeResponse{
		ID: resp.ID,
	}, err
}

// WithdrawFiatFunds returns a withdrawal ID when a withdrawal is
// submitted
func (c *CoinbasePro) WithdrawFiatFunds(withdrawRequest *withdraw.Request) (*withdraw.ExchangeResponse, error) {
	if err := withdrawRequest.Validate(); err != nil {
		return nil, err
	}
	paymentMethods, err := c.GetPayMethods()
	if err != nil {
		return nil, err
	}

	selectedWithdrawalMethod := PaymentMethod{}
	for i := range paymentMethods {
		if withdrawRequest.Fiat.Bank.BankName == paymentMethods[i].Name {
			selectedWithdrawalMethod = paymentMethods[i]
			break
		}
	}
	if selectedWithdrawalMethod.ID == "" {
		return nil, fmt.Errorf("could not find payment method '%v'. Check the name via the website and try again", withdrawRequest.Fiat.Bank.BankName)
	}

	resp, err := c.WithdrawViaPaymentMethod(withdrawRequest.Amount, withdrawRequest.Currency.String(), selectedWithdrawalMethod.ID)
	if err != nil {
		return nil, err
	}

	return &withdraw.ExchangeResponse{
		Status: resp.ID,
	}, nil
}

// WithdrawFiatFundsToInternationalBank returns a withdrawal ID when a
// withdrawal is submitted
func (c *CoinbasePro) WithdrawFiatFundsToInternationalBank(withdrawRequest *withdraw.Request) (*withdraw.ExchangeResponse, error) {
	if err := withdrawRequest.Validate(); err != nil {
		return nil, err
	}
	v, err := c.WithdrawFiatFunds(withdrawRequest)
	if err != nil {
		return nil, err
	}
	return &withdraw.ExchangeResponse{
		ID:     v.ID,
		Status: v.Status,
	}, nil
}

// GetFeeByType returns an estimate of fee based on type of transaction
func (c *CoinbasePro) GetFeeByType(feeBuilder *exchange.FeeBuilder) (float64, error) {
	if !c.AllowAuthenticatedRequest() && // Todo check connection status
		feeBuilder.FeeType == exchange.CryptocurrencyTradeFee {
		feeBuilder.FeeType = exchange.OfflineTradeFee
	}
	return c.GetFee(feeBuilder)
}

// GetActiveOrders retrieves any orders that are active/open
func (c *CoinbasePro) GetActiveOrders(req *order.GetOrdersRequest) ([]order.Detail, error) {
	if err := req.Validate(); err != nil {
		return nil, err
	}
	var respOrders []GeneralizedOrderResponse
	for i := range req.Pairs {
		fpair, err := c.FormatExchangeCurrency(req.Pairs[i], asset.Spot)
		if err != nil {
			return nil, err
		}

		resp, err := c.GetOrders([]string{"open", "pending", "active"},
			fpair.String())
		if err != nil {
			return nil, err
		}
		respOrders = append(respOrders, resp...)
	}

	format, err := c.GetPairFormat(asset.Spot, false)
	if err != nil {
		return nil, err
	}

	var orders []order.Detail
	for i := range respOrders {
		var curr currency.Pair
		curr, err = currency.NewPairDelimiter(respOrders[i].ProductID,
			format.Delimiter)
		if err != nil {
			return nil, err
		}
		orderSide := order.Side(strings.ToUpper(respOrders[i].Side))
		orderType := order.Type(strings.ToUpper(respOrders[i].Type))
		orders = append(orders, order.Detail{
			ID:             respOrders[i].ID,
			Amount:         respOrders[i].Size,
			ExecutedAmount: respOrders[i].FilledSize,
			Type:           orderType,
			Date:           respOrders[i].CreatedAt,
			Side:           orderSide,
			Pair:           curr,
			Exchange:       c.Name,
		})
	}

	order.FilterOrdersByType(&orders, req.Type)
	order.FilterOrdersByTickRange(&orders, req.StartTicks, req.EndTicks)
	order.FilterOrdersBySide(&orders, req.Side)
	return orders, nil
}

// GetOrderHistory retrieves account order information
// Can Limit response to specific order status
func (c *CoinbasePro) GetOrderHistory(req *order.GetOrdersRequest) ([]order.Detail, error) {
	if err := req.Validate(); err != nil {
		return nil, err
	}
	var respOrders []GeneralizedOrderResponse
	for i := range req.Pairs {
		fpair, err := c.FormatExchangeCurrency(req.Pairs[i], asset.Spot)
		if err != nil {
			return nil, err
		}
		resp, err := c.GetOrders([]string{"done", "settled"},
			fpair.String())
		if err != nil {
			return nil, err
		}
		respOrders = append(respOrders, resp...)
	}

	format, err := c.GetPairFormat(asset.Spot, false)
	if err != nil {
		return nil, err
	}

	var orders []order.Detail
	for i := range respOrders {
		var curr currency.Pair
		curr, err = currency.NewPairDelimiter(respOrders[i].ProductID,
			format.Delimiter)
		if err != nil {
			return nil, err
		}
		orderSide := order.Side(strings.ToUpper(respOrders[i].Side))
		orderType := order.Type(strings.ToUpper(respOrders[i].Type))
		orders = append(orders, order.Detail{
			ID:             respOrders[i].ID,
			Amount:         respOrders[i].Size,
			ExecutedAmount: respOrders[i].FilledSize,
			Type:           orderType,
			Date:           respOrders[i].CreatedAt,
			Side:           orderSide,
			Pair:           curr,
			Exchange:       c.Name,
		})
	}

	order.FilterOrdersByType(&orders, req.Type)
	order.FilterOrdersByTickRange(&orders, req.StartTicks, req.EndTicks)
	order.FilterOrdersBySide(&orders, req.Side)
	return orders, nil
}

// checkInterval checks allowable interval
func checkInterval(i time.Duration) (int64, error) {
	switch i.Seconds() {
	case 60:
		return 60, nil
	case 300:
		return 300, nil
	case 900:
		return 900, nil
	case 3600:
		return 3600, nil
	case 21600:
		return 21600, nil
	case 86400:
		return 86400, nil
	}
	return 0, fmt.Errorf("interval not allowed %v", i.Seconds())
}

// GetHistoricCandles returns a set of candle between two time periods for a
// designated time period
func (c *CoinbasePro) GetHistoricCandles(p currency.Pair, a asset.Item, start, end time.Time, interval kline.Interval) (kline.Item, error) {
	if err := c.ValidateKline(p, a, interval); err != nil {
		return kline.Item{}, err
	}

	if kline.TotalCandlesPerInterval(start, end, interval) > c.Features.Enabled.Kline.ResultLimit {
		return kline.Item{}, errors.New(kline.ErrRequestExceedsExchangeLimits)
	}

	candles := kline.Item{
		Exchange: c.Name,
		Pair:     p,
		Asset:    a,
		Interval: interval,
	}

	gran, err := strconv.ParseInt(c.FormatExchangeKlineInterval(interval), 10, 64)
	if err != nil {
		return kline.Item{}, err
	}

	formatP, err := c.FormatExchangeCurrency(p, a)
	if err != nil {
		return kline.Item{}, err
	}

	history, err := c.GetHistoricRates(formatP.String(),
		start.Format(time.RFC3339),
		end.Format(time.RFC3339),
		gran)
	if err != nil {
		return kline.Item{}, err
	}

	for x := range history {
		candles.Candles = append(candles.Candles, kline.Candle{
			Time:   time.Unix(history[x].Time, 0),
			Low:    history[x].Low,
			High:   history[x].High,
			Open:   history[x].Open,
			Close:  history[x].Close,
			Volume: history[x].Volume,
		})
	}

	candles.SortCandlesByTimestamp(false)
	return candles, nil
}

// GetHistoricCandlesExtended returns candles between a time period for a set time interval
func (c *CoinbasePro) GetHistoricCandlesExtended(p currency.Pair, a asset.Item, start, end time.Time, interval kline.Interval) (kline.Item, error) {
	if err := c.ValidateKline(p, a, interval); err != nil {
		return kline.Item{}, err
	}

	ret := kline.Item{
		Exchange: c.Name,
		Pair:     p,
		Asset:    a,
		Interval: interval,
	}

	gran, err := strconv.ParseInt(c.FormatExchangeKlineInterval(interval), 10, 64)
	if err != nil {
		return kline.Item{}, err
	}
	dates := kline.CalcDateRanges(start, end, interval, c.Features.Enabled.Kline.ResultLimit)

	formattedPair, err := c.FormatExchangeCurrency(p, a)
	if err != nil {
		return kline.Item{}, err
	}

	for x := range dates {
		history, err := c.GetHistoricRates(formattedPair.String(),
			dates[x].Start.Format(time.RFC3339),
			dates[x].End.Format(time.RFC3339),
			gran)
		if err != nil {
			return kline.Item{}, err
		}

		for i := range history {
			ret.Candles = append(ret.Candles, kline.Candle{
				Time:   time.Unix(history[i].Time, 0),
				Low:    history[i].Low,
				High:   history[i].High,
				Open:   history[i].Open,
				Close:  history[i].Close,
				Volume: history[i].Volume,
			})
		}
	}

	ret.SortCandlesByTimestamp(false)
	return ret, nil
}

// ValidateCredentials validates current credentials used for wrapper
// functionality
func (c *CoinbasePro) ValidateCredentials() error {
	_, err := c.UpdateAccountInfo()
	return c.CheckTransientError(err)
}<|MERGE_RESOLUTION|>--- conflicted
+++ resolved
@@ -438,55 +438,9 @@
 	return nil, common.ErrFunctionNotSupported
 }
 
-<<<<<<< HEAD
-// GetRecentTrades returns the most recent trades for a currency and asset
-func (c *CoinbasePro) GetRecentTrades(p currency.Pair, assetType asset.Item) ([]trade.Data, error) {
-	var err error
-	p, err = c.FormatExchangeCurrency(p, assetType)
-	if err != nil {
-		return nil, err
-	}
-	var tradeData []Trade
-	tradeData, err = c.GetTrades(p.String())
-	if err != nil {
-		return nil, err
-	}
-	var resp []trade.Data
-	for i := range tradeData {
-		var side order.Side
-		side, err = order.StringToOrderSide(tradeData[i].Side)
-		if err != nil {
-			return nil, err
-		}
-		resp = append(resp, trade.Data{
-			Exchange:     c.Name,
-			TID:          strconv.FormatInt(tradeData[i].TradeID, 10),
-			CurrencyPair: p,
-			AssetType:    assetType,
-			Side:         side,
-			Price:        tradeData[i].Price,
-			Amount:       tradeData[i].Size,
-			Timestamp:    tradeData[i].Time,
-		})
-	}
-
-	err = c.AddTradesToBuffer(resp...)
-	if err != nil {
-		return nil, err
-	}
-
-	sort.Sort(trade.ByDate(resp))
-	return resp, nil
-}
-
-// GetHistoricTrades returns historic trade data within the timeframe provided
-func (c *CoinbasePro) GetHistoricTrades(_ currency.Pair, _ asset.Item, _, _ time.Time) ([]trade.Data, error) {
-	return nil, common.ErrFunctionNotSupported
-=======
 // GetWithdrawalsHistory returns previous withdrawals data
 func (c *CoinbasePro) GetWithdrawalsHistory(cur currency.Code) (resp []exchange.WithdrawalHistory, err error) {
 	return nil, common.ErrNotYetImplemented
->>>>>>> f3da99bf
 }
 
 // GetRecentTrades returns the most recent trades for a currency and asset
@@ -595,14 +549,11 @@
 		return err
 	}
 	return c.CancelExistingOrder(o.ID)
-<<<<<<< HEAD
-=======
 }
 
 // CancelBatchOrders cancels an orders by their corresponding ID numbers
 func (c *CoinbasePro) CancelBatchOrders(o []order.Cancel) (order.CancelBatchResponse, error) {
 	return order.CancelBatchResponse{}, common.ErrNotYetImplemented
->>>>>>> f3da99bf
 }
 
 // CancelAllOrders cancels all orders associated with a currency pair
