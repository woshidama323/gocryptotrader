--- conflicted
+++ resolved
@@ -248,10 +248,7 @@
 	if err != nil {
 		return nil, err
 	}
-<<<<<<< HEAD
-=======
-
->>>>>>> f3da99bf
+
 	a, err := l.GetMarketDepths(fpair.String(), "60", "1")
 	if err != nil {
 		return orderBook, err
@@ -350,14 +347,11 @@
 	return nil, common.ErrFunctionNotSupported
 }
 
-<<<<<<< HEAD
-=======
 // GetWithdrawalsHistory returns previous withdrawals data
 func (l *Lbank) GetWithdrawalsHistory(c currency.Code) (resp []exchange.WithdrawalHistory, err error) {
 	return nil, common.ErrNotYetImplemented
 }
 
->>>>>>> f3da99bf
 // GetRecentTrades returns the most recent trades for a currency and asset
 func (l *Lbank) GetRecentTrades(p currency.Pair, assetType asset.Item) ([]trade.Data, error) {
 	return l.GetHistoricTrades(p, assetType, time.Now().Add(-time.Hour), time.Now())
