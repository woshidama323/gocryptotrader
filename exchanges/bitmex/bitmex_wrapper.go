--- conflicted
+++ resolved
@@ -423,7 +423,11 @@
 	return nil, common.ErrNotYetImplemented
 }
 
-<<<<<<< HEAD
+// GetWithdrawalsHistory returns previous withdrawals data
+func (b *Bitmex) GetWithdrawalsHistory(c currency.Code) (resp []exchange.WithdrawalHistory, err error) {
+	return nil, common.ErrNotYetImplemented
+}
+
 // GetRecentTrades returns the most recent trades for a currency and asset
 func (b *Bitmex) GetRecentTrades(p currency.Pair, assetType asset.Item) ([]trade.Data, error) {
 	return b.GetHistoricTrades(p, assetType, time.Now().Add(-time.Hour), time.Now())
@@ -501,90 +505,6 @@
 
 	sort.Sort(trade.ByDate(resp))
 	return trade.FilterTradesByTime(resp, timestampStart, timestampEnd), nil
-=======
-// GetWithdrawalsHistory returns previous withdrawals data
-func (b *Bitmex) GetWithdrawalsHistory(c currency.Code) (resp []exchange.WithdrawalHistory, err error) {
-	return nil, common.ErrNotYetImplemented
->>>>>>> f3da99bf
-}
-
-// GetRecentTrades returns the most recent trades for a currency and asset
-func (b *Bitmex) GetRecentTrades(p currency.Pair, assetType asset.Item) ([]trade.Data, error) {
-	return b.GetHistoricTrades(p, assetType, time.Now().Add(-time.Hour), time.Now())
-}
-
-// GetHistoricTrades returns historic trade data within the timeframe provided
-func (b *Bitmex) GetHistoricTrades(p currency.Pair, assetType asset.Item, timestampStart, timestampEnd time.Time) ([]trade.Data, error) {
-	if assetType == asset.Index {
-		return nil, fmt.Errorf("asset type '%v' not supported", assetType)
-	}
-	if timestampEnd.After(time.Now()) || timestampEnd.Before(timestampStart) {
-		return nil, fmt.Errorf("invalid time range supplied. Start: %v End %v", timestampStart, timestampEnd)
-	}
-	var err error
-	p, err = b.FormatExchangeCurrency(p, assetType)
-	if err != nil {
-		return nil, err
-	}
-	limit := 1000
-	req := &GenericRequestParams{
-		Symbol:  p.String(),
-		Count:   int32(limit),
-		EndTime: timestampEnd.UTC().Format("2006-01-02T15:04:05.000Z"),
-	}
-	ts := timestampStart
-	var resp []trade.Data
-allTrades:
-	for {
-		req.StartTime = ts.UTC().Format("2006-01-02T15:04:05.000Z")
-		var tradeData []Trade
-		tradeData, err = b.GetTrade(req)
-		if err != nil {
-			return nil, err
-		}
-		for i := range tradeData {
-			if tradeData[i].Timestamp.Before(timestampStart) || tradeData[i].Timestamp.After(timestampEnd) {
-				break allTrades
-			}
-			var side order.Side
-			side, err = order.StringToOrderSide(tradeData[i].Side)
-			if err != nil {
-				return nil, err
-			}
-			if tradeData[i].Price == 0 {
-				// Please note that indices (symbols starting with .) post trades at intervals to the trade feed.
-				// These have a size of 0 and are used only to indicate a changing price.
-				continue
-			}
-			resp = append(resp, trade.Data{
-				Exchange:     b.Name,
-				CurrencyPair: p,
-				AssetType:    assetType,
-				Side:         side,
-				Price:        tradeData[i].Price,
-				Amount:       float64(tradeData[i].Size),
-				Timestamp:    tradeData[i].Timestamp,
-				TID:          tradeData[i].TrdMatchID,
-			})
-			if i == len(tradeData)-1 {
-				if ts.Equal(tradeData[i].Timestamp) {
-					// reached end of trades to crawl
-					break allTrades
-				}
-				ts = tradeData[i].Timestamp
-			}
-		}
-		if len(tradeData) != limit {
-			break allTrades
-		}
-	}
-	err = b.AddTradesToBuffer(resp...)
-	if err != nil {
-		return nil, err
-	}
-
-	sort.Sort(trade.ByDate(resp))
-	return trade.FilterTradesByTime(resp, timestampStart, timestampEnd), nil
 }
 
 // SubmitOrder submits a new order
