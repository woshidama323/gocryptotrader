package lakebtc

import (
	"errors"
	"fmt"
	"sort"
	"strconv"
	"strings"
	"sync"
	"time"

	"github.com/thrasher-corp/gocryptotrader/common"
	"github.com/thrasher-corp/gocryptotrader/config"
	"github.com/thrasher-corp/gocryptotrader/currency"
	exchange "github.com/thrasher-corp/gocryptotrader/exchanges"
	"github.com/thrasher-corp/gocryptotrader/exchanges/account"
	"github.com/thrasher-corp/gocryptotrader/exchanges/asset"
	"github.com/thrasher-corp/gocryptotrader/exchanges/kline"
	"github.com/thrasher-corp/gocryptotrader/exchanges/order"
	"github.com/thrasher-corp/gocryptotrader/exchanges/orderbook"
	"github.com/thrasher-corp/gocryptotrader/exchanges/protocol"
	"github.com/thrasher-corp/gocryptotrader/exchanges/request"
	"github.com/thrasher-corp/gocryptotrader/exchanges/stream"
	"github.com/thrasher-corp/gocryptotrader/exchanges/ticker"
	"github.com/thrasher-corp/gocryptotrader/exchanges/trade"
	"github.com/thrasher-corp/gocryptotrader/log"
	"github.com/thrasher-corp/gocryptotrader/portfolio/withdraw"
)

// GetDefaultConfig returns a default exchange config
func (l *LakeBTC) GetDefaultConfig() (*config.ExchangeConfig, error) {
	l.SetDefaults()
	exchCfg := new(config.ExchangeConfig)
	exchCfg.Name = l.Name
	exchCfg.HTTPTimeout = exchange.DefaultHTTPTimeout
	exchCfg.BaseCurrencies = l.BaseCurrencies

	err := l.SetupDefaults(exchCfg)
	if err != nil {
		return nil, err
	}

	if l.Features.Supports.RESTCapabilities.AutoPairUpdates {
		err = l.UpdateTradablePairs(true)
		if err != nil {
			return nil, err
		}
	}

	return exchCfg, nil
}

// SetDefaults sets LakeBTC defaults
func (l *LakeBTC) SetDefaults() {
	l.Name = "LakeBTC"
	l.Enabled = true
	l.Verbose = true
	l.API.CredentialsValidator.RequiresKey = true
	l.API.CredentialsValidator.RequiresSecret = true

	requestFmt := &currency.PairFormat{Uppercase: true}
	configFmt := &currency.PairFormat{Uppercase: true}
	err := l.SetGlobalPairsManager(requestFmt, configFmt, asset.Spot)
	if err != nil {
		log.Errorln(log.ExchangeSys, err)
	}

	l.Features = exchange.Features{
		Supports: exchange.FeaturesSupported{
			REST:      true,
			Websocket: true,
			RESTCapabilities: protocol.Features{
				TickerBatching:    true,
				TickerFetching:    true,
				TradeFetching:     true,
				OrderbookFetching: true,
				AutoPairUpdates:   true,
				AccountInfo:       true,
				GetOrder:          true,
				GetOrders:         true,
				CancelOrders:      true,
				CancelOrder:       true,
				SubmitOrder:       true,
				UserTradeHistory:  true,
				CryptoWithdrawal:  true,
				TradeFee:          true,
				CryptoDepositFee:  true,
			},
			WebsocketCapabilities: protocol.Features{
				TradeFetching:     true,
				OrderbookFetching: true,
				Subscribe:         true,
				Unsubscribe:       true,
			},
			WithdrawPermissions: exchange.AutoWithdrawCrypto |
				exchange.WithdrawFiatViaWebsiteOnly,
		},
		Enabled: exchange.FeaturesEnabled{
			AutoPairUpdates: true,
		},
	}

	l.Requester = request.New(l.Name,
		common.NewHTTPClientWithTimeout(exchange.DefaultHTTPTimeout))

	l.API.Endpoints.URLDefault = lakeBTCAPIURL
	l.API.Endpoints.URL = l.API.Endpoints.URLDefault
	l.Websocket = stream.New()
	l.API.Endpoints.WebsocketURL = lakeBTCWSURL
	l.WebsocketResponseMaxLimit = exchange.DefaultWebsocketResponseMaxLimit
	l.WebsocketResponseCheckTimeout = exchange.DefaultWebsocketResponseCheckTimeout
	l.WebsocketOrderbookBufferLimit = exchange.DefaultWebsocketOrderbookBufferLimit
}

// Setup sets exchange configuration profile
func (l *LakeBTC) Setup(exch *config.ExchangeConfig) error {
	if !exch.Enabled {
		l.SetEnabled(false)
		return nil
	}

	err := l.SetupDefaults(exch)
	if err != nil {
		return err
	}

	return l.Websocket.Setup(&stream.WebsocketSetup{
		Enabled:                          exch.Features.Enabled.Websocket,
		Verbose:                          exch.Verbose,
		AuthenticatedWebsocketAPISupport: exch.API.AuthenticatedWebsocketSupport,
		WebsocketTimeout:                 exch.WebsocketTrafficTimeout,
		DefaultURL:                       lakeBTCWSURL,
		ExchangeName:                     exch.Name,
		RunningURL:                       exch.API.Endpoints.WebsocketURL,
		Connector:                        l.WsConnect,
		Subscriber:                       l.Subscribe,
		UnSubscriber:                     l.Unsubscribe,
		GenerateSubscriptions:            l.GenerateDefaultSubscriptions,
		Features:                         &l.Features.Supports.WebsocketCapabilities,
		OrderbookBufferLimit:             exch.WebsocketOrderbookBufferLimit,
	})
}

// Start starts the LakeBTC go routine
func (l *LakeBTC) Start(wg *sync.WaitGroup) {
	wg.Add(1)
	go func() {
		l.Run()
		wg.Done()
	}()
}

// Run implements the LakeBTC wrapper
func (l *LakeBTC) Run() {
	if l.Verbose {
		l.PrintEnabledPairs()
	}

	if !l.GetEnabledFeatures().AutoPairUpdates {
		return
	}

	err := l.UpdateTradablePairs(false)
	if err != nil {
		log.Errorf(log.ExchangeSys, "%s failed to update tradable pairs. Err: %s", l.Name, err)
	}
}

// FetchTradablePairs returns a list of the exchanges tradable pairs
func (l *LakeBTC) FetchTradablePairs(asset asset.Item) ([]string, error) {
	result, err := l.GetTicker()
	if err != nil {
		return nil, err
	}

	var currencies []string
	for x := range result {
		currencies = append(currencies, strings.ToUpper(x))
	}

	return currencies, nil
}

// UpdateTradablePairs updates the exchanges available pairs and stores
// them in the exchanges config
func (l *LakeBTC) UpdateTradablePairs(forceUpdate bool) error {
	pairs, err := l.FetchTradablePairs(asset.Spot)
	if err != nil {
		return err
	}

	p, err := currency.NewPairsFromStrings(pairs)
	if err != nil {
		return err
	}
	return l.UpdatePairs(p, asset.Spot, false, forceUpdate)
}

// UpdateTicker updates and returns the ticker for a currency pair
func (l *LakeBTC) UpdateTicker(p currency.Pair, assetType asset.Item) (*ticker.Price, error) {
	ticks, err := l.GetTicker()
	if err != nil {
		return nil, err
	}

	pairs, err := l.GetEnabledPairs(assetType)
	if err != nil {
		return nil, err
	}

	for i := range pairs {
		fpair, err := l.FormatExchangeCurrency(pairs[i], assetType)
		if err != nil {
			return nil, err
		}

		c, ok := ticks[fpair.String()]
		if !ok {
			continue
		}

		tickerPrice := new(ticker.Price)
		tickerPrice.Pair = pairs[i]
		tickerPrice.Ask = c.Ask
		tickerPrice.Bid = c.Bid
		tickerPrice.Volume = c.Volume
		tickerPrice.High = c.High
		tickerPrice.Low = c.Low
		tickerPrice.Last = c.Last
		tickerPrice.ExchangeName = l.Name
		tickerPrice.AssetType = assetType

		err = ticker.ProcessTicker(tickerPrice)
		if err != nil {
			return nil, err
		}
	}
	return ticker.GetTicker(l.Name, p, assetType)
}

// FetchTicker returns the ticker for a currency pair
func (l *LakeBTC) FetchTicker(p currency.Pair, assetType asset.Item) (*ticker.Price, error) {
	fPair, err := l.FormatExchangeCurrency(p, assetType)
	if err != nil {
		return nil, err
	}

	tickerNew, err := ticker.GetTicker(l.Name, fPair, assetType)
	if err != nil {
		return l.UpdateTicker(fPair, assetType)
	}
	return tickerNew, nil
}

// FetchOrderbook returns orderbook base on the currency pair
func (l *LakeBTC) FetchOrderbook(p currency.Pair, assetType asset.Item) (*orderbook.Base, error) {
	fPair, err := l.FormatExchangeCurrency(p, assetType)
	if err != nil {
		return nil, err
	}

	ob, err := orderbook.Get(l.Name, fPair, assetType)
	if err != nil {
		return l.UpdateOrderbook(fPair, assetType)
	}
	return ob, nil
}

// UpdateOrderbook updates and returns the orderbook for a currency pair
func (l *LakeBTC) UpdateOrderbook(p currency.Pair, assetType asset.Item) (*orderbook.Base, error) {
	fPair, err := l.FormatExchangeCurrency(p, assetType)
	if err != nil {
		return nil, err
	}

	orderBook := new(orderbook.Base)
	orderbookNew, err := l.GetOrderBook(fPair.String())
	if err != nil {
		return orderBook, err
	}

	for x := range orderbookNew.Bids {
		orderBook.Bids = append(orderBook.Bids, orderbook.Item{Amount: orderbookNew.Bids[x].Amount, Price: orderbookNew.Bids[x].Price})
	}

	for x := range orderbookNew.Asks {
		orderBook.Asks = append(orderBook.Asks, orderbook.Item{Amount: orderbookNew.Asks[x].Amount, Price: orderbookNew.Asks[x].Price})
	}

	orderBook.Pair = fPair
	orderBook.ExchangeName = l.Name
	orderBook.AssetType = assetType

	err = orderBook.Process()
	if err != nil {
		return orderBook, err
	}

	return orderbook.Get(l.Name, fPair, assetType)
}

// UpdateAccountInfo retrieves balances for all enabled currencies for the
// LakeBTC exchange
func (l *LakeBTC) UpdateAccountInfo() (account.Holdings, error) {
	var response account.Holdings
	response.Exchange = l.Name
	accountInfo, err := l.GetAccountInformation()
	if err != nil {
		return response, err
	}

	var currencies []account.Balance
	for x, y := range accountInfo.Balance {
		for z, w := range accountInfo.Locked {
			if z != x {
				continue
			}
			var exchangeCurrency account.Balance
			exchangeCurrency.CurrencyName = currency.NewCode(x)
			exchangeCurrency.TotalValue, _ = strconv.ParseFloat(y, 64)
			exchangeCurrency.Hold, _ = strconv.ParseFloat(w, 64)
			currencies = append(currencies, exchangeCurrency)
		}
	}

	response.Accounts = append(response.Accounts, account.SubAccount{
		Currencies: currencies,
	})

	err = account.Process(&response)
	if err != nil {
		return account.Holdings{}, err
	}

	return response, nil
}

// FetchAccountInfo retrieves balances for all enabled currencies
func (l *LakeBTC) FetchAccountInfo() (account.Holdings, error) {
	acc, err := account.GetHoldings(l.Name)
	if err != nil {
		return l.UpdateAccountInfo()
	}

	return acc, nil
}

// GetFundingHistory returns funding history, deposits and
// withdrawals
func (l *LakeBTC) GetFundingHistory() ([]exchange.FundHistory, error) {
	return nil, common.ErrFunctionNotSupported
}

<<<<<<< HEAD
// GetRecentTrades returns the most recent trades for a currency and asset
func (l *LakeBTC) GetRecentTrades(p currency.Pair, assetType asset.Item) ([]trade.Data, error) {
	var err error
	p, err = l.FormatExchangeCurrency(p, assetType)
	if err != nil {
		return nil, err
	}
	var resp []trade.Data
	var tradeData []TradeHistory
	tradeData, err = l.GetTradeHistory(p.String())
	if err != nil {
		return nil, err
	}
	for i := range tradeData {
		tradeTS := time.Unix(tradeData[i].Date, 0)
		resp = append(resp, trade.Data{
			TID:          strconv.FormatInt(tradeData[i].TID, 10),
			Exchange:     l.Name,
			CurrencyPair: p,
			AssetType:    assetType,
			Price:        tradeData[i].Price,
			Amount:       tradeData[i].Amount,
			Timestamp:    tradeTS,
		})
	}

	err = l.AddTradesToBuffer(resp...)
	if err != nil {
		return nil, err
	}

	sort.Sort(trade.ByDate(resp))
	return resp, nil
}

// GetHistoricTrades returns historic trade data within the timeframe provided
func (l *LakeBTC) GetHistoricTrades(_ currency.Pair, _ asset.Item, _, _ time.Time) ([]trade.Data, error) {
	return nil, common.ErrFunctionNotSupported
=======
// GetWithdrawalsHistory returns previous withdrawals data
func (l *LakeBTC) GetWithdrawalsHistory(c currency.Code) (resp []exchange.WithdrawalHistory, err error) {
	return nil, common.ErrNotYetImplemented
>>>>>>> f3da99bf
}

// GetRecentTrades returns the most recent trades for a currency and asset
func (l *LakeBTC) GetRecentTrades(p currency.Pair, assetType asset.Item) ([]trade.Data, error) {
	var err error
	p, err = l.FormatExchangeCurrency(p, assetType)
	if err != nil {
		return nil, err
	}
	var resp []trade.Data
	var tradeData []TradeHistory
	tradeData, err = l.GetTradeHistory(p.String())
	if err != nil {
		return nil, err
	}
	for i := range tradeData {
		tradeTS := time.Unix(tradeData[i].Date, 0)
		resp = append(resp, trade.Data{
			TID:          strconv.FormatInt(tradeData[i].TID, 10),
			Exchange:     l.Name,
			CurrencyPair: p,
			AssetType:    assetType,
			Price:        tradeData[i].Price,
			Amount:       tradeData[i].Amount,
			Timestamp:    tradeTS,
		})
	}

	err = l.AddTradesToBuffer(resp...)
	if err != nil {
		return nil, err
	}

	sort.Sort(trade.ByDate(resp))
	return resp, nil
}

// GetHistoricTrades returns historic trade data within the timeframe provided
func (l *LakeBTC) GetHistoricTrades(_ currency.Pair, _ asset.Item, _, _ time.Time) ([]trade.Data, error) {
	return nil, common.ErrFunctionNotSupported
}

// SubmitOrder submits a new order
func (l *LakeBTC) SubmitOrder(s *order.Submit) (order.SubmitResponse, error) {
	var submitOrderResponse order.SubmitResponse
	if err := s.Validate(); err != nil {
		return submitOrderResponse, err
	}

	fPair, err := l.FormatExchangeCurrency(s.Pair, s.AssetType)
	if err != nil {
		return submitOrderResponse, err
	}

	isBuyOrder := s.Side == order.Buy
	response, err := l.Trade(isBuyOrder,
		s.Amount,
		s.Price,
		fPair.Lower().String())
	if err != nil {
		return submitOrderResponse, err
	}
	if response.ID > 0 {
		submitOrderResponse.OrderID = strconv.FormatInt(response.ID, 10)
	}

	submitOrderResponse.IsOrderPlaced = true
	if s.Type == order.Market {
		submitOrderResponse.FullyMatched = true
	}
	return submitOrderResponse, nil
}

// ModifyOrder will allow of changing orderbook placement and limit to
// market conversion
func (l *LakeBTC) ModifyOrder(action *order.Modify) (string, error) {
	return "", common.ErrFunctionNotSupported
}

// CancelOrder cancels an order by its corresponding ID number
func (l *LakeBTC) CancelOrder(o *order.Cancel) error {
	if err := o.Validate(o.StandardCancel()); err != nil {
		return err
	}

	orderIDInt, err := strconv.ParseInt(o.ID, 10, 64)
	if err != nil {
		return err
	}

	return l.CancelExistingOrder(orderIDInt)
}

// CancelBatchOrders cancels an orders by their corresponding ID numbers
func (l *LakeBTC) CancelBatchOrders(o []order.Cancel) (order.CancelBatchResponse, error) {
	return order.CancelBatchResponse{}, common.ErrNotYetImplemented
}

// CancelAllOrders cancels all orders associated with a currency pair
func (l *LakeBTC) CancelAllOrders(_ *order.Cancel) (order.CancelAllResponse, error) {
	var cancelAllOrdersResponse order.CancelAllResponse
	openOrders, err := l.GetOpenOrders()
	if err != nil {
		return cancelAllOrdersResponse, err
	}

	var ordersToCancel []string
	for i := range openOrders {
		ordersToCancel = append(ordersToCancel, strconv.FormatInt(openOrders[i].ID, 10))
	}

	return cancelAllOrdersResponse, l.CancelExistingOrders(ordersToCancel)
}

// GetOrderInfo returns order information based on order ID
func (l *LakeBTC) GetOrderInfo(orderID string, pair currency.Pair, assetType asset.Item) (order.Detail, error) {
	var orderDetail order.Detail
	return orderDetail, common.ErrNotYetImplemented
}

// GetDepositAddress returns a deposit address for a specified currency
func (l *LakeBTC) GetDepositAddress(cryptocurrency currency.Code, _ string) (string, error) {
	if !strings.EqualFold(cryptocurrency.String(), currency.BTC.String()) {
		return "", fmt.Errorf("unsupported currency %s deposit address can only be BTC, manual deposit is required for other currencies",
			cryptocurrency.String())
	}

	info, err := l.GetAccountInformation()
	if err != nil {
		return "", err
	}

	return info.Profile.BTCDepositAddress, nil
}

// WithdrawCryptocurrencyFunds returns a withdrawal ID when a withdrawal is
// submitted
func (l *LakeBTC) WithdrawCryptocurrencyFunds(withdrawRequest *withdraw.Request) (*withdraw.ExchangeResponse, error) {
	if err := withdrawRequest.Validate(); err != nil {
		return nil, err
	}

	if withdrawRequest.Currency != currency.BTC {
		return nil, errors.New("only BTC supported for withdrawals")
	}

	resp, err := l.CreateWithdraw(withdrawRequest.Amount, withdrawRequest.Description)
	if err != nil {
		return nil, err
	}

	return &withdraw.ExchangeResponse{
		ID: strconv.FormatInt(resp.ID, 10),
	}, nil
}

// WithdrawFiatFunds returns a withdrawal ID when a
// withdrawal is submitted
func (l *LakeBTC) WithdrawFiatFunds(withdrawRequest *withdraw.Request) (*withdraw.ExchangeResponse, error) {
	return nil, common.ErrFunctionNotSupported
}

// WithdrawFiatFundsToInternationalBank returns a withdrawal ID when a
// withdrawal is submitted
func (l *LakeBTC) WithdrawFiatFundsToInternationalBank(withdrawRequest *withdraw.Request) (*withdraw.ExchangeResponse, error) {
	return nil, common.ErrFunctionNotSupported
}

// GetFeeByType returns an estimate of fee based on type of transaction
func (l *LakeBTC) GetFeeByType(feeBuilder *exchange.FeeBuilder) (float64, error) {
	if !l.AllowAuthenticatedRequest() && // Todo check connection status
		feeBuilder.FeeType == exchange.CryptocurrencyTradeFee {
		feeBuilder.FeeType = exchange.OfflineTradeFee
	}
	return l.GetFee(feeBuilder)
}

// GetActiveOrders retrieves any orders that are active/open
func (l *LakeBTC) GetActiveOrders(req *order.GetOrdersRequest) ([]order.Detail, error) {
	if err := req.Validate(); err != nil {
		return nil, err
	}

	resp, err := l.GetOpenOrders()
	if err != nil {
		return nil, err
	}

	format, err := l.GetPairFormat(asset.Spot, false)
	if err != nil {
		return nil, err
	}

	var orders []order.Detail
	for i := range resp {
		var symbol currency.Pair
		symbol, err = currency.NewPairDelimiter(resp[i].Symbol,
			format.Delimiter)
		if err != nil {
			return nil, err
		}
		orderDate := time.Unix(resp[i].At, 0)
		side := order.Side(strings.ToUpper(resp[i].Type))

		orders = append(orders, order.Detail{
			Amount:   resp[i].Amount,
			ID:       strconv.FormatInt(resp[i].ID, 10),
			Price:    resp[i].Price,
			Side:     side,
			Date:     orderDate,
			Pair:     symbol,
			Exchange: l.Name,
		})
	}

	order.FilterOrdersByTickRange(&orders, req.StartTicks, req.EndTicks)
	order.FilterOrdersBySide(&orders, req.Side)
	order.FilterOrdersByCurrencies(&orders, req.Pairs)

	return orders, nil
}

// GetOrderHistory retrieves account order information
// Can Limit response to specific order status
func (l *LakeBTC) GetOrderHistory(req *order.GetOrdersRequest) ([]order.Detail, error) {
	if err := req.Validate(); err != nil {
		return nil, err
	}

	resp, err := l.GetOrders([]int64{})
	if err != nil {
		return nil, err
	}

	format, err := l.GetPairFormat(asset.Spot, false)
	if err != nil {
		return nil, err
	}

	var orders []order.Detail
	for i := range resp {
		if resp[i].State == "active" {
			continue
		}
		var symbol currency.Pair
		symbol, err = currency.NewPairDelimiter(resp[i].Symbol, format.Delimiter)
		if err != nil {
			return nil, err
		}
		orderDate := time.Unix(resp[i].At, 0)
		side := order.Side(strings.ToUpper(resp[i].Type))

		orders = append(orders, order.Detail{
			Amount:   resp[i].Amount,
			ID:       strconv.FormatInt(resp[i].ID, 10),
			Price:    resp[i].Price,
			Side:     side,
			Date:     orderDate,
			Pair:     symbol,
			Exchange: l.Name,
		})
	}

	order.FilterOrdersByTickRange(&orders, req.StartTicks, req.EndTicks)
	order.FilterOrdersBySide(&orders, req.Side)
	order.FilterOrdersByCurrencies(&orders, req.Pairs)

	return orders, nil
}

// ValidateCredentials validates current credentials used for wrapper
// functionality
func (l *LakeBTC) ValidateCredentials() error {
	_, err := l.UpdateAccountInfo()
	return l.CheckTransientError(err)
}

// GetHistoricCandles returns candles between a time period for a set time interval
func (l *LakeBTC) GetHistoricCandles(pair currency.Pair, a asset.Item, start, end time.Time, interval kline.Interval) (kline.Item, error) {
	return kline.Item{}, common.ErrFunctionNotSupported
}

// GetHistoricCandlesExtended returns candles between a time period for a set time interval
func (l *LakeBTC) GetHistoricCandlesExtended(pair currency.Pair, a asset.Item, start, end time.Time, interval kline.Interval) (kline.Item, error) {
	return kline.Item{}, common.ErrFunctionNotSupported
}<|MERGE_RESOLUTION|>--- conflicted
+++ resolved
@@ -351,7 +351,11 @@
 	return nil, common.ErrFunctionNotSupported
 }
 
-<<<<<<< HEAD
+// GetWithdrawalsHistory returns previous withdrawals data
+func (l *LakeBTC) GetWithdrawalsHistory(c currency.Code) (resp []exchange.WithdrawalHistory, err error) {
+	return nil, common.ErrNotYetImplemented
+}
+
 // GetRecentTrades returns the most recent trades for a currency and asset
 func (l *LakeBTC) GetRecentTrades(p currency.Pair, assetType asset.Item) ([]trade.Data, error) {
 	var err error
@@ -390,51 +394,6 @@
 // GetHistoricTrades returns historic trade data within the timeframe provided
 func (l *LakeBTC) GetHistoricTrades(_ currency.Pair, _ asset.Item, _, _ time.Time) ([]trade.Data, error) {
 	return nil, common.ErrFunctionNotSupported
-=======
-// GetWithdrawalsHistory returns previous withdrawals data
-func (l *LakeBTC) GetWithdrawalsHistory(c currency.Code) (resp []exchange.WithdrawalHistory, err error) {
-	return nil, common.ErrNotYetImplemented
->>>>>>> f3da99bf
-}
-
-// GetRecentTrades returns the most recent trades for a currency and asset
-func (l *LakeBTC) GetRecentTrades(p currency.Pair, assetType asset.Item) ([]trade.Data, error) {
-	var err error
-	p, err = l.FormatExchangeCurrency(p, assetType)
-	if err != nil {
-		return nil, err
-	}
-	var resp []trade.Data
-	var tradeData []TradeHistory
-	tradeData, err = l.GetTradeHistory(p.String())
-	if err != nil {
-		return nil, err
-	}
-	for i := range tradeData {
-		tradeTS := time.Unix(tradeData[i].Date, 0)
-		resp = append(resp, trade.Data{
-			TID:          strconv.FormatInt(tradeData[i].TID, 10),
-			Exchange:     l.Name,
-			CurrencyPair: p,
-			AssetType:    assetType,
-			Price:        tradeData[i].Price,
-			Amount:       tradeData[i].Amount,
-			Timestamp:    tradeTS,
-		})
-	}
-
-	err = l.AddTradesToBuffer(resp...)
-	if err != nil {
-		return nil, err
-	}
-
-	sort.Sort(trade.ByDate(resp))
-	return resp, nil
-}
-
-// GetHistoricTrades returns historic trade data within the timeframe provided
-func (l *LakeBTC) GetHistoricTrades(_ currency.Pair, _ asset.Item, _, _ time.Time) ([]trade.Data, error) {
-	return nil, common.ErrFunctionNotSupported
 }
 
 // SubmitOrder submits a new order
