--- conflicted
+++ resolved
@@ -143,7 +143,6 @@
 	}
 
 	tick, err := i.GetTicker(fpair.String())
-<<<<<<< HEAD
 	if err != nil {
 		return nil, err
 	}
@@ -162,26 +161,6 @@
 		AssetType:    assetType})
 	if err != nil {
 		return nil, err
-=======
-	if err != nil {
-		return nil, err
-	}
-
-	err = ticker.ProcessTicker(&ticker.Price{
-		Last:         tick.LastPrice,
-		High:         tick.High24h,
-		Low:          tick.Low24h,
-		Bid:          tick.Bid,
-		Ask:          tick.Ask,
-		Volume:       tick.Volume24h,
-		Open:         tick.OpenToday,
-		Pair:         p,
-		LastUpdated:  tick.ServertimeUTC,
-		ExchangeName: i.Name,
-		AssetType:    assetType})
-	if err != nil {
-		return nil, err
->>>>>>> f3da99bf
 	}
 
 	return ticker.GetTicker(i.Name, p, assetType)
@@ -210,7 +189,6 @@
 	fpair, err := i.FormatExchangeCurrency(p, assetType)
 	if err != nil {
 		return nil, err
-<<<<<<< HEAD
 	}
 
 	orderbookNew, err := i.GetOrderbook(fpair.String())
@@ -218,15 +196,6 @@
 		return nil, err
 	}
 
-=======
-	}
-
-	orderbookNew, err := i.GetOrderbook(fpair.String())
-	if err != nil {
-		return nil, err
-	}
-
->>>>>>> f3da99bf
 	orderBook := new(orderbook.Base)
 	for x := range orderbookNew.Bids {
 		var price, amount float64
@@ -339,7 +308,11 @@
 	return nil, common.ErrFunctionNotSupported
 }
 
-<<<<<<< HEAD
+// GetWithdrawalsHistory returns previous withdrawals data
+func (i *ItBit) GetWithdrawalsHistory(c currency.Code) (resp []exchange.WithdrawalHistory, err error) {
+	return nil, common.ErrNotYetImplemented
+}
+
 // GetRecentTrades returns the most recent trades for a currency and asset
 func (i *ItBit) GetRecentTrades(p currency.Pair, assetType asset.Item) ([]trade.Data, error) {
 	var err error
@@ -378,51 +351,6 @@
 func (i *ItBit) GetHistoricTrades(_ currency.Pair, _ asset.Item, _, _ time.Time) ([]trade.Data, error) {
 	// cannot do time based retrieval of trade data
 	return nil, common.ErrFunctionNotSupported
-=======
-// GetWithdrawalsHistory returns previous withdrawals data
-func (i *ItBit) GetWithdrawalsHistory(c currency.Code) (resp []exchange.WithdrawalHistory, err error) {
-	return nil, common.ErrNotYetImplemented
->>>>>>> f3da99bf
-}
-
-// GetRecentTrades returns the most recent trades for a currency and asset
-func (i *ItBit) GetRecentTrades(p currency.Pair, assetType asset.Item) ([]trade.Data, error) {
-	var err error
-	p, err = i.FormatExchangeCurrency(p, assetType)
-	if err != nil {
-		return nil, err
-	}
-	var tradeData Trades
-	tradeData, err = i.GetTradeHistory(p.String(), "")
-	if err != nil {
-		return nil, err
-	}
-	var resp []trade.Data
-	for x := range tradeData.RecentTrades {
-		resp = append(resp, trade.Data{
-			Exchange:     i.Name,
-			TID:          tradeData.RecentTrades[x].MatchNumber,
-			CurrencyPair: p,
-			AssetType:    assetType,
-			Price:        tradeData.RecentTrades[x].Price,
-			Amount:       tradeData.RecentTrades[x].Amount,
-			Timestamp:    tradeData.RecentTrades[x].Timestamp,
-		})
-	}
-
-	err = i.AddTradesToBuffer(resp...)
-	if err != nil {
-		return nil, err
-	}
-
-	sort.Sort(trade.ByDate(resp))
-	return resp, nil
-}
-
-// GetHistoricTrades returns historic trade data within the timeframe provided
-func (i *ItBit) GetHistoricTrades(_ currency.Pair, _ asset.Item, _, _ time.Time) ([]trade.Data, error) {
-	// cannot do time based retrieval of trade data
-	return nil, common.ErrFunctionNotSupported
 }
 
 // SubmitOrder submits a new order
@@ -494,14 +422,11 @@
 		return err
 	}
 	return i.CancelExistingOrder(o.WalletAddress, o.ID)
-<<<<<<< HEAD
-=======
 }
 
 // CancelBatchOrders cancels an orders by their corresponding ID numbers
 func (i *ItBit) CancelBatchOrders(o []order.Cancel) (order.CancelBatchResponse, error) {
 	return order.CancelBatchResponse{}, common.ErrNotYetImplemented
->>>>>>> f3da99bf
 }
 
 // CancelAllOrders cancels all orders associated with a currency pair
