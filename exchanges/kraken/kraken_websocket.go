package kraken

import (
	"encoding/json"
	"errors"
	"fmt"
	"net/http"
	"strconv"
	"strings"
	"sync"
	"time"

	"github.com/gorilla/websocket"
	"github.com/thrasher-corp/gocryptotrader/common"
	"github.com/thrasher-corp/gocryptotrader/common/convert"
	"github.com/thrasher-corp/gocryptotrader/currency"
	exchange "github.com/thrasher-corp/gocryptotrader/exchanges"
	"github.com/thrasher-corp/gocryptotrader/exchanges/asset"
	"github.com/thrasher-corp/gocryptotrader/exchanges/order"
	"github.com/thrasher-corp/gocryptotrader/exchanges/orderbook"
	"github.com/thrasher-corp/gocryptotrader/exchanges/stream"
	"github.com/thrasher-corp/gocryptotrader/exchanges/stream/buffer"
	"github.com/thrasher-corp/gocryptotrader/exchanges/ticker"
	"github.com/thrasher-corp/gocryptotrader/exchanges/trade"
	"github.com/thrasher-corp/gocryptotrader/log"
)

// List of all websocket channels to subscribe to
const (
	krakenWSURL              = "wss://ws.kraken.com"
	krakenAuthWSURL          = "wss://ws-auth.kraken.com"
	krakenWSSandboxURL       = "wss://sandbox.kraken.com"
	krakenWSSupportedVersion = "1.4.0"
	// WS endpoints
	krakenWsHeartbeat            = "heartbeat"
	krakenWsSystemStatus         = "systemStatus"
	krakenWsSubscribe            = "subscribe"
	krakenWsSubscriptionStatus   = "subscriptionStatus"
	krakenWsUnsubscribe          = "unsubscribe"
	krakenWsTicker               = "ticker"
	krakenWsOHLC                 = "ohlc"
	krakenWsTrade                = "trade"
	krakenWsSpread               = "spread"
	krakenWsOrderbook            = "book"
	krakenWsOwnTrades            = "ownTrades"
	krakenWsOpenOrders           = "openOrders"
	krakenWsAddOrder             = "addOrder"
	krakenWsCancelOrder          = "cancelOrder"
	krakenWsCancelAll            = "cancelAll"
	krakenWsAddOrderStatus       = "addOrderStatus"
	krakenWsCancelOrderStatus    = "cancelOrderStatus"
	krakenWsCancelAllOrderStatus = "cancelAllStatus"
	krakenWsRateLimit            = 50
	krakenWsPingDelay            = time.Second * 27
)

// orderbookMutex Ensures if two entries arrive at once, only one can be
// processed at a time
var subscriptionChannelPair []WebsocketChannelData
var authToken string
var pingRequest = WebsocketBaseEventRequest{Event: stream.Ping}

// Channels require a topic and a currency
// Format [[ticker,but-t4u],[orderbook,nce-btt]]
var defaultSubscribedChannels = []string{krakenWsTicker,
	krakenWsTrade,
	krakenWsOrderbook,
	krakenWsOHLC,
	krakenWsSpread}
var authenticatedChannels = []string{krakenWsOwnTrades, krakenWsOpenOrders}

var cancelOrdersStatusMutex sync.Mutex
var cancelOrdersStatus = make(map[int64]*struct {
	Total        int    // total count of orders in wsCancelOrders request
	Successful   int    // numbers of Successfully canceled orders in wsCancelOrders request
	Unsuccessful int    // numbers of Unsuccessfully canceled orders in wsCancelOrders request
	Error        string // if at least one of requested order return fail, store error here
})

// WsConnect initiates a websocket connection
func (k *Kraken) WsConnect() error {
	if !k.Websocket.IsEnabled() || !k.IsEnabled() {
		return errors.New(stream.WebsocketNotEnabled)
	}

	var dialer websocket.Dialer
	err := k.Websocket.Conn.Dial(&dialer, http.Header{})
	if err != nil {
		return err
	}

	comms := make(chan stream.Response)
	go k.wsReadData(comms)
	go k.wsFunnelConnectionData(k.Websocket.Conn, comms)

	if k.GetAuthenticatedAPISupport(exchange.WebsocketAuthentication) {
		authToken, err = k.GetWebsocketToken()
		if err != nil {
			k.Websocket.SetCanUseAuthenticatedEndpoints(false)
			log.Errorf(log.ExchangeSys,
				"%v - authentication failed: %v\n",
				k.Name,
				err)
		} else {
			err = k.Websocket.AuthConn.Dial(&dialer, http.Header{})
			if err != nil {
				k.Websocket.SetCanUseAuthenticatedEndpoints(false)
				log.Errorf(log.ExchangeSys,
					"%v - failed to connect to authenticated endpoint: %v\n",
					k.Name,
					err)
			} else {
				go k.wsFunnelConnectionData(k.Websocket.AuthConn, comms)
				var authsubs []stream.ChannelSubscription
				authsubs, err = k.GenerateAuthenticatedSubscriptions()
				if err != nil {
					return err
				}
				err = k.Websocket.SubscribeToChannels(authsubs)
				if err != nil {
					return err
				}
			}
		}
	}

	err = k.wsPingHandler()
	if err != nil {
		log.Errorf(log.ExchangeSys,
			"%v - failed setup ping handler. Websocket may disconnect unexpectedly. %v\n",
			k.Name,
			err)
	}
	gensubs, err := k.GenerateDefaultSubscriptions()
	if err != nil {
		return err
	}
	return k.Websocket.SubscribeToChannels(gensubs)
}

// wsFunnelConnectionData funnels both auth and public ws data into one manageable place
func (k *Kraken) wsFunnelConnectionData(ws stream.Connection, comms chan stream.Response) {
	k.Websocket.Wg.Add(1)
	defer k.Websocket.Wg.Done()
	for {
		resp := ws.ReadMessage()
		if resp.Raw == nil {
			return
		}
		comms <- resp
	}
}

// wsReadData receives and passes on websocket messages for processing
func (k *Kraken) wsReadData(comms chan stream.Response) {
	k.Websocket.Wg.Add(1)
	defer k.Websocket.Wg.Done()

	for {
		select {
		case <-k.Websocket.ShutdownC:
			return
		case resp := <-comms:
			err := k.wsHandleData(resp.Raw)
			if err != nil {
				k.Websocket.DataHandler <- fmt.Errorf("%s - unhandled websocket data: %v",
					k.Name,
					err)
			}
		}
	}
}

// awaitForCancelOrderResponses used to wait until all responses will received for appropriate CancelOrder request
// success param = was the response from Kraken successful or not
func isAwaitingCancelOrderResponses(requestID int64, success bool) bool {
	cancelOrdersStatusMutex.Lock()
	if stat, ok := cancelOrdersStatus[requestID]; ok {
		if success {
			cancelOrdersStatus[requestID].Successful++
		} else {
			cancelOrdersStatus[requestID].Unsuccessful++
		}

		if stat.Successful+stat.Unsuccessful != stat.Total {
			cancelOrdersStatusMutex.Unlock()
			return true
		}
	}
	cancelOrdersStatusMutex.Unlock()
	return false
}

func (k *Kraken) wsHandleData(respRaw []byte) error {
	if strings.HasPrefix(string(respRaw), "[") {
		var dataResponse WebsocketDataResponse
		err := json.Unmarshal(respRaw, &dataResponse)
		if err != nil {
			return err
		}
		if _, ok := dataResponse[0].(float64); ok {
			err = k.wsReadDataResponse(dataResponse)
			if err != nil {
				return err
			}
		}
		if _, ok := dataResponse[1].(string); ok {
			err = k.wsHandleAuthDataResponse(dataResponse)
			if err != nil {
				return err
			}
		}
	} else {
		var eventResponse map[string]interface{}
		err := json.Unmarshal(respRaw, &eventResponse)
		if err != nil {
			return fmt.Errorf("%s - err %s could not parse websocket data: %s",
				k.Name,
				err,
				respRaw)
		}
		if event, ok := eventResponse["event"]; ok {
			switch event {
<<<<<<< HEAD
			case stream.Pong, krakenWsHeartbeat, krakenWsCancelOrderStatus:
=======
			case stream.Pong, krakenWsHeartbeat:
>>>>>>> f3da99bf
				return nil
			case krakenWsCancelOrderStatus:
				var status WsCancelOrderResponse
				err := json.Unmarshal(respRaw, &status)
				if err != nil {
					return fmt.Errorf("%s - err %s unable to parse WsCancelOrderResponse: %s",
						k.Name,
						err,
						respRaw)
				}

				success := true
				if status.Status == "error" {
					success = false
					cancelOrdersStatusMutex.Lock()
					if _, ok := cancelOrdersStatus[status.RequestID]; ok {
						if cancelOrdersStatus[status.RequestID].Error == "" { // save the first error, if any
							cancelOrdersStatus[status.RequestID].Error = status.ErrorMessage
						}
					}
					cancelOrdersStatusMutex.Unlock()
				}

				if isAwaitingCancelOrderResponses(status.RequestID, success) {
					return nil
				}

				// all responses handled, return results stored in cancelOrdersStatus
				if status.RequestID > 0 && !k.Websocket.Match.IncomingWithData(status.RequestID, respRaw) {
					return fmt.Errorf("can't send ws incoming data to Matched channel with RequestID: %d",
						status.RequestID)
				}
			case krakenWsCancelAllOrderStatus:
				var status WsCancelOrderResponse
				err := json.Unmarshal(respRaw, &status)
				if err != nil {
					return fmt.Errorf("%s - err %s unable to parse WsCancelOrderResponse: %s",
						k.Name,
						err,
						respRaw)
				}

				var isChannelExist bool
				if status.RequestID > 0 {
					isChannelExist = k.Websocket.Match.IncomingWithData(status.RequestID, respRaw)
				}

				if status.Status == "error" {
					return fmt.Errorf("%v Websocket status for RequestID %d: '%v'",
						k.Name,
						status.RequestID,
						status.ErrorMessage)
				}

				if !isChannelExist && status.RequestID > 0 {
					return fmt.Errorf("can't send ws incoming data to Matched channel with RequestID: %d",
						status.RequestID)
				}
			case krakenWsSystemStatus:
				var systemStatus wsSystemStatus
				err := json.Unmarshal(respRaw, &systemStatus)
				if err != nil {
					return fmt.Errorf("%s - err %s unable to parse system status response: %s",
						k.Name,
						err,
						respRaw)
				}
				if systemStatus.Status != "online" {
					k.Websocket.DataHandler <- fmt.Errorf("%v Websocket status '%v'",
						k.Name,
						systemStatus.Status)
				}
				if systemStatus.Version > krakenWSSupportedVersion {
					log.Warnf(log.ExchangeSys,
						"%v New version of Websocket API released. Was %v Now %v",
						k.Name,
						krakenWSSupportedVersion,
						systemStatus.Version)
				}
			case krakenWsAddOrderStatus:
				var status WsAddOrderResponse
				err := json.Unmarshal(respRaw, &status)
				if err != nil {
					return fmt.Errorf("%s - err %s unable to parse add order response: %s",
						k.Name,
						err,
						respRaw)
<<<<<<< HEAD
				}
				if status.ErrorMessage != "" {
					return fmt.Errorf("%s - err %s",
						k.Name,
=======
				}

				var isChannelExist bool
				if status.RequestID > 0 {
					isChannelExist = k.Websocket.Match.IncomingWithData(status.RequestID, respRaw)
				}

				if status.Status == "error" {
					return fmt.Errorf("%v Websocket status for RequestID %d: '%v'",
						k.Name,
						status.RequestID,
>>>>>>> f3da99bf
						status.ErrorMessage)
				}

				k.Websocket.DataHandler <- &order.Detail{
					Exchange: k.Name,
					ID:       status.TransactionID,
					Status:   order.New,
				}

				if !isChannelExist && status.RequestID > 0 {
					return fmt.Errorf("can't send ws incoming data to Matched channel with RequestID: %d",
						status.RequestID)
				}
			case krakenWsSubscriptionStatus:
				var sub wsSubscription
				err := json.Unmarshal(respRaw, &sub)
				if err != nil {
					return fmt.Errorf("%s - err %s unable to parse subscription response: %s",
						k.Name,
						err,
						respRaw)
				}
				if sub.Status != "subscribed" && sub.Status != "unsubscribed" {
					return fmt.Errorf("%v %v %v",
						k.Name,
						sub.RequestID,
						sub.ErrorMessage)
				}
				k.addNewSubscriptionChannelData(&sub)
				if sub.RequestID > 0 {
					if k.Websocket.Match.IncomingWithData(sub.RequestID, respRaw) {
						return nil
					}
				}
			default:
				k.Websocket.DataHandler <- stream.UnhandledMessageWarning{
					Message: k.Name + stream.UnhandledMessage + string(respRaw),
				}
			}
			return nil
		}
	}
	return nil
}

// wsPingHandler sends a message "ping" every 27 to maintain the connection to the websocket
func (k *Kraken) wsPingHandler() error {
	message, err := json.Marshal(pingRequest)
	if err != nil {
		return err
	}
	k.Websocket.Conn.SetupPingHandler(stream.PingHandler{
		Message:     message,
		Delay:       krakenWsPingDelay,
		MessageType: websocket.TextMessage,
	})
	return nil
}

// wsReadDataResponse classifies the WS response and sends to appropriate handler
func (k *Kraken) wsReadDataResponse(response WebsocketDataResponse) error {
	if cID, ok := response[0].(float64); ok {
		channelID := int64(cID)
		channelData := getSubscriptionChannelData(channelID)
		switch channelData.Subscription {
		case krakenWsTicker:
			t, ok := response[1].(map[string]interface{})
			if !ok {
				return errors.New("received invalid ticker data")
			}
			return k.wsProcessTickers(&channelData, t)
		case krakenWsOHLC:
			o, ok := response[1].([]interface{})
			if !ok {
				return errors.New("received invalid OHLCV data")
			}
			return k.wsProcessCandles(&channelData, o)
		case krakenWsOrderbook:
			ob, ok := response[1].(map[string]interface{})
			if !ok {
				return errors.New("received invalid orderbook data")
			}
			return k.wsProcessOrderBook(&channelData, ob)
		case krakenWsSpread:
			s, ok := response[1].([]interface{})
			if !ok {
				return errors.New("received invalid spread data")
			}
			k.wsProcessSpread(&channelData, s)
		case krakenWsTrade:
			t, ok := response[1].([]interface{})
			if !ok {
				return errors.New("received invalid trade data")
			}
			return k.wsProcessTrades(&channelData, t)
		default:
			return fmt.Errorf("%s received unidentified data: %+v",
				k.Name,
				response)
		}
	}

	return nil
}

func (k *Kraken) wsHandleAuthDataResponse(response WebsocketDataResponse) error {
	if chName, ok := response[1].(string); ok {
		switch chName {
		case krakenWsOwnTrades:
			return k.wsProcessOwnTrades(response[0])
		case krakenWsOpenOrders:
			return k.wsProcessOpenOrders(response[0])
		default:
			return fmt.Errorf("%v Unidentified websocket data received: %+v",
				k.Name, response)
		}
	}
	return nil
}

func (k *Kraken) wsProcessOwnTrades(ownOrders interface{}) error {
	if data, ok := ownOrders.([]interface{}); ok {
		for i := range data {
			trades, err := json.Marshal(data[i])
			if err != nil {
				return err
			}
			var result map[string]*WsOwnTrade
			err = json.Unmarshal(trades, &result)
			if err != nil {
				return err
			}
			for key, val := range result {
				oSide, err := order.StringToOrderSide(val.Type)
				if err != nil {
					k.Websocket.DataHandler <- order.ClassificationError{
						Exchange: k.Name,
						OrderID:  key,
						Err:      err,
					}
				}
				oType, err := order.StringToOrderType(val.OrderType)
				if err != nil {
					k.Websocket.DataHandler <- order.ClassificationError{
						Exchange: k.Name,
						OrderID:  key,
						Err:      err,
					}
				}
				trade := order.TradeHistory{
					Price:     val.Price,
					Amount:    val.Vol,
					Fee:       val.Fee,
					Exchange:  k.Name,
					TID:       key,
					Type:      oType,
					Side:      oSide,
					Timestamp: convert.TimeFromUnixTimestampDecimal(val.Time),
				}
				k.Websocket.DataHandler <- &order.Detail{
					Exchange: k.Name,
					ID:       val.OrderTransactionID,
					Trades:   []order.TradeHistory{trade},
				}
			}
		}
		return nil
	}
	return errors.New(k.Name + " - Invalid own trades data")
}

func (k *Kraken) wsProcessOpenOrders(ownOrders interface{}) error {
	if data, ok := ownOrders.([]interface{}); ok {
		for i := range data {
			orders, err := json.Marshal(data[i])
			if err != nil {
				return err
			}
			var result map[string]*WsOpenOrder
			err = json.Unmarshal(orders, &result)
			if err != nil {
				return err
			}
			for key, val := range result {
				var oStatus order.Status
				oStatus, err = order.StringToOrderStatus(val.Status)
				if err != nil {
					k.Websocket.DataHandler <- order.ClassificationError{
						Exchange: k.Name,
						OrderID:  key,
						Err:      err,
					}
				}
				if val.Description.Price > 0 {
					oSide, err := order.StringToOrderSide(val.Description.Type)
					if err != nil {
						k.Websocket.DataHandler <- order.ClassificationError{
							Exchange: k.Name,
							OrderID:  key,
							Err:      err,
						}
					}
					if strings.Contains(val.Description.Order, "sell") {
						oSide = order.Sell
					}
					oType, err := order.StringToOrderType(val.Description.Type)
					if err != nil {
						k.Websocket.DataHandler <- order.ClassificationError{
							Exchange: k.Name,
							OrderID:  key,
							Err:      err,
						}
					}

					p, err := currency.NewPairFromString(val.Description.Pair)
					if err != nil {
						k.Websocket.DataHandler <- order.ClassificationError{
							Exchange: k.Name,
							OrderID:  key,
							Err:      err,
						}
					}

					var a asset.Item
					a, err = k.GetPairAssetType(p)
					if err != nil {
						return err
					}
					k.Websocket.DataHandler <- &order.Modify{
						Leverage:        val.Description.Leverage,
						Price:           val.Price,
						Amount:          val.Volume,
						LimitPriceUpper: val.LimitPrice,
						ExecutedAmount:  val.ExecutedVolume,
						RemainingAmount: val.Volume - val.ExecutedVolume,
						Fee:             val.Fee,
						Exchange:        k.Name,
						ID:              key,
						Type:            oType,
						Side:            oSide,
						Status:          oStatus,
						AssetType:       a,
						Date:            convert.TimeFromUnixTimestampDecimal(val.OpenTime),
						Pair:            p,
					}
				} else {
					k.Websocket.DataHandler <- &order.Modify{
						Exchange: k.Name,
						ID:       key,
						Status:   oStatus,
					}
				}
			}
		}
		return nil
	}
	return errors.New(k.Name + " - Invalid own trades data")
}

// addNewSubscriptionChannelData stores channel ids, pairs and subscription types to an array
// allowing correlation between subscriptions and returned data
func (k *Kraken) addNewSubscriptionChannelData(response *wsSubscription) {
	// We change the / to - to maintain compatibility with REST/config
	var pair currency.Pair
	if response.Pair != "" {
		var err error
		pair, err = currency.NewPairFromString(response.Pair)
		if err != nil {
			log.Errorf(log.ExchangeSys, "%s exchange error: %s", k.Name, err)
			return
		}
		pair.Delimiter = k.CurrencyPairs.RequestFormat.Delimiter
	}
	subscriptionChannelPair = append(subscriptionChannelPair, WebsocketChannelData{
		Subscription: response.Subscription.Name,
		Pair:         pair,
		ChannelID:    response.ChannelID,
	})
}

// getSubscriptionChannelData retrieves WebsocketChannelData based on response ID
func getSubscriptionChannelData(id int64) WebsocketChannelData {
	for i := range subscriptionChannelPair {
		if id == subscriptionChannelPair[i].ChannelID {
			return subscriptionChannelPair[i]
		}
	}
	return WebsocketChannelData{}
}

// wsProcessTickers converts ticker data and sends it to the datahandler
func (k *Kraken) wsProcessTickers(channelData *WebsocketChannelData, data map[string]interface{}) error {
	closePrice, err := strconv.ParseFloat(data["c"].([]interface{})[0].(string), 64)
	if err != nil {
		return err
	}
	openPrice, err := strconv.ParseFloat(data["o"].([]interface{})[0].(string), 64)
	if err != nil {
		return err
	}
	highPrice, err := strconv.ParseFloat(data["h"].([]interface{})[0].(string), 64)
	if err != nil {
		return err
	}
	lowPrice, err := strconv.ParseFloat(data["l"].([]interface{})[0].(string), 64)
	if err != nil {
		return err
	}
	quantity, err := strconv.ParseFloat(data["v"].([]interface{})[0].(string), 64)
	if err != nil {
		return err
	}
	ask, err := strconv.ParseFloat(data["a"].([]interface{})[0].(string), 64)
	if err != nil {
		return err
	}
	bid, err := strconv.ParseFloat(data["b"].([]interface{})[0].(string), 64)
	if err != nil {
		return err
	}

	k.Websocket.DataHandler <- &ticker.Price{
		ExchangeName: k.Name,
		Open:         openPrice,
		Close:        closePrice,
		Volume:       quantity,
		High:         highPrice,
		Low:          lowPrice,
		Bid:          bid,
		Ask:          ask,
		AssetType:    asset.Spot,
		Pair:         channelData.Pair,
	}
	return nil
}

// wsProcessSpread converts spread/orderbook data and sends it to the datahandler
func (k *Kraken) wsProcessSpread(channelData *WebsocketChannelData, data []interface{}) {
	bestBid := data[0].(string)
	bestAsk := data[1].(string)
	timeData, err := strconv.ParseFloat(data[2].(string), 64)
	if err != nil {
		k.Websocket.DataHandler <- err
		return
	}

	bidVolume := data[3].(string)
	askVolume := data[4].(string)
	if k.Verbose {
		log.Debugf(log.ExchangeSys,
			"%v Spread data for '%v' received. Best bid: '%v' Best ask: '%v' Time: '%v', Bid volume '%v', Ask volume '%v'",
			k.Name,
			channelData.Pair,
			bestBid,
			bestAsk,
			convert.TimeFromUnixTimestampDecimal(timeData),
			bidVolume,
			askVolume)
	}
}

// wsProcessTrades converts trade data and sends it to the datahandler
func (k *Kraken) wsProcessTrades(channelData *WebsocketChannelData, data []interface{}) error {
	if !k.IsSaveTradeDataEnabled() {
		return nil
	}
	var trades []trade.Data
	for i := range data {
		t, ok := data[i].([]interface{})
		if !ok {
			return errors.New("unidentified trade data received")
		}
		timeData, err := strconv.ParseFloat(t[2].(string), 64)
		if err != nil {
			return err
		}

		price, err := strconv.ParseFloat(t[0].(string), 64)
		if err != nil {
			return err
		}

		amount, err := strconv.ParseFloat(t[1].(string), 64)
		if err != nil {
			return err
		}
		var tSide = order.Buy
		if t[3].(string) == "s" {
			tSide = order.Sell
		}

		trades = append(trades, trade.Data{
			AssetType:    asset.Spot,
			CurrencyPair: channelData.Pair,
			Exchange:     k.Name,
			Price:        price,
			Amount:       amount,
			Timestamp:    convert.TimeFromUnixTimestampDecimal(timeData),
			Side:         tSide,
		})
	}
	return trade.AddTradesToBuffer(k.Name, trades...)
}

// wsProcessOrderBook determines if the orderbook data is partial or update
// Then sends to appropriate fun
func (k *Kraken) wsProcessOrderBook(channelData *WebsocketChannelData, data map[string]interface{}) error {
	askSnapshot, askSnapshotExists := data["as"].([]interface{})
	bidSnapshot, bidSnapshotExists := data["bs"].([]interface{})
	if askSnapshotExists || bidSnapshotExists {
		err := k.wsProcessOrderBookPartial(channelData, askSnapshot, bidSnapshot)
		if err != nil {
			return err
		}
	} else {
		askData, asksExist := data["a"].([]interface{})
		bidData, bidsExist := data["b"].([]interface{})
		if asksExist || bidsExist {
			k.wsRequestMtx.Lock()
			defer k.wsRequestMtx.Unlock()
			err := k.wsProcessOrderBookUpdate(channelData, askData, bidData)
			if err != nil {
				subscriptionToRemove := &stream.ChannelSubscription{
					Channel:  krakenWsOrderbook,
					Currency: channelData.Pair,
					Asset:    asset.Spot,
				}
				k.Websocket.ResubscribeToChannel(subscriptionToRemove)
				return err
			}
		}
	}
	return nil
}

// wsProcessOrderBookPartial creates a new orderbook entry for a given currency pair
func (k *Kraken) wsProcessOrderBookPartial(channelData *WebsocketChannelData, askData, bidData []interface{}) error {
	base := orderbook.Base{
		Pair:      channelData.Pair,
		AssetType: asset.Spot,
	}
	// Kraken ob data is timestamped per price, GCT orderbook data is
	// timestamped per entry using the highest last update time, we can attempt
	// to respect both within a reasonable degree
	var highestLastUpdate time.Time
	for i := range askData {
		asks := askData[i].([]interface{})
		price, err := strconv.ParseFloat(asks[0].(string), 64)
		if err != nil {
			return err
		}
		amount, err := strconv.ParseFloat(asks[1].(string), 64)
		if err != nil {
			return err
		}
		base.Asks = append(base.Asks, orderbook.Item{
			Amount: amount,
			Price:  price,
		})
		timeData, err := strconv.ParseFloat(asks[2].(string), 64)
		if err != nil {
			return err
		}
		askUpdatedTime := convert.TimeFromUnixTimestampDecimal(timeData)
		if highestLastUpdate.Before(askUpdatedTime) {
			highestLastUpdate = askUpdatedTime
		}
	}

	for i := range bidData {
		bids := bidData[i].([]interface{})
		price, err := strconv.ParseFloat(bids[0].(string), 64)
		if err != nil {
			return err
		}
		amount, err := strconv.ParseFloat(bids[1].(string), 64)
		if err != nil {
			return err
		}
		base.Bids = append(base.Bids, orderbook.Item{
			Amount: amount,
			Price:  price,
		})
		timeData, err := strconv.ParseFloat(bids[2].(string), 64)
		if err != nil {
			return err
		}
		bidUpdateTime := convert.TimeFromUnixTimestampDecimal(timeData)
		if highestLastUpdate.Before(bidUpdateTime) {
			highestLastUpdate = bidUpdateTime
		}
	}
	base.LastUpdated = highestLastUpdate
	base.ExchangeName = k.Name
	return k.Websocket.Orderbook.LoadSnapshot(&base)
}

// wsProcessOrderBookUpdate updates an orderbook entry for a given currency pair
func (k *Kraken) wsProcessOrderBookUpdate(channelData *WebsocketChannelData, askData, bidData []interface{}) error {
	update := buffer.Update{
		Asset: asset.Spot,
		Pair:  channelData.Pair,
	}

	var highestLastUpdate time.Time
	// Ask data is not always sent
	for i := range askData {
		asks := askData[i].([]interface{})
		price, err := strconv.ParseFloat(asks[0].(string), 64)
		if err != nil {
			return err
		}

		amount, err := strconv.ParseFloat(asks[1].(string), 64)
		if err != nil {
			return err
		}

		update.Asks = append(update.Asks, orderbook.Item{
			Amount: amount,
			Price:  price,
		})
		timeData, err := strconv.ParseFloat(asks[2].(string), 64)
		if err != nil {
			return err
		}

		askUpdatedTime := convert.TimeFromUnixTimestampDecimal(timeData)
		if highestLastUpdate.Before(askUpdatedTime) {
			highestLastUpdate = askUpdatedTime
		}
	}

	// Bid data is not always sent
	for i := range bidData {
		bids := bidData[i].([]interface{})
		price, err := strconv.ParseFloat(bids[0].(string), 64)
		if err != nil {
			return err
		}

		amount, err := strconv.ParseFloat(bids[1].(string), 64)
		if err != nil {
			return err
		}

		update.Bids = append(update.Bids, orderbook.Item{
			Amount: amount,
			Price:  price,
		})
		timeData, err := strconv.ParseFloat(bids[2].(string), 64)
		if err != nil {
			return err
		}

		bidUpdatedTime := convert.TimeFromUnixTimestampDecimal(timeData)
		if highestLastUpdate.Before(bidUpdatedTime) {
			highestLastUpdate = bidUpdatedTime
		}
	}
	update.UpdateTime = highestLastUpdate
	return k.Websocket.Orderbook.Update(&update)
}

// wsProcessCandles converts candle data and sends it to the data handler
func (k *Kraken) wsProcessCandles(channelData *WebsocketChannelData, data []interface{}) error {
	startTime, err := strconv.ParseFloat(data[0].(string), 64)
	if err != nil {
		return err
	}

	endTime, err := strconv.ParseFloat(data[1].(string), 64)
	if err != nil {
		return err
	}

	openPrice, err := strconv.ParseFloat(data[2].(string), 64)
	if err != nil {
		return err
	}

	highPrice, err := strconv.ParseFloat(data[3].(string), 64)
	if err != nil {
		return err
	}

	lowPrice, err := strconv.ParseFloat(data[4].(string), 64)
	if err != nil {
		return err
	}

	closePrice, err := strconv.ParseFloat(data[5].(string), 64)
	if err != nil {
		return err
	}

	volume, err := strconv.ParseFloat(data[7].(string), 64)
	if err != nil {
		return err
	}

	k.Websocket.DataHandler <- stream.KlineData{
		AssetType: asset.Spot,
		Pair:      channelData.Pair,
		Timestamp: time.Now(),
		Exchange:  k.Name,
		StartTime: convert.TimeFromUnixTimestampDecimal(startTime),
		CloseTime: convert.TimeFromUnixTimestampDecimal(endTime),
		// Candles are sent every 60 seconds
		Interval:   "60",
		HighPrice:  highPrice,
		LowPrice:   lowPrice,
		OpenPrice:  openPrice,
		ClosePrice: closePrice,
		Volume:     volume,
	}
	return nil
}

// GenerateDefaultSubscriptions Adds default subscriptions to websocket to be handled by ManageSubscriptions()
func (k *Kraken) GenerateDefaultSubscriptions() ([]stream.ChannelSubscription, error) {
	enabledCurrencies, err := k.GetEnabledPairs(asset.Spot)
	if err != nil {
		return nil, err
	}
	var subscriptions []stream.ChannelSubscription
	for i := range defaultSubscribedChannels {
		for j := range enabledCurrencies {
			enabledCurrencies[j].Delimiter = "/"
			subscriptions = append(subscriptions, stream.ChannelSubscription{
				Channel:  defaultSubscribedChannels[i],
				Currency: enabledCurrencies[j],
				Asset:    asset.Spot,
			})
		}
	}
	return subscriptions, nil
}

// GenerateAuthenticatedSubscriptions Adds default subscriptions to websocket to be handled by ManageSubscriptions()
func (k *Kraken) GenerateAuthenticatedSubscriptions() ([]stream.ChannelSubscription, error) {
	var subscriptions []stream.ChannelSubscription
	for i := range authenticatedChannels {
		params := make(map[string]interface{})
		subscriptions = append(subscriptions, stream.ChannelSubscription{
			Channel: authenticatedChannels[i],
			Params:  params,
		})
	}
	return subscriptions, nil
}

// Subscribe sends a websocket message to receive data from the channel
func (k *Kraken) Subscribe(channelsToSubscribe []stream.ChannelSubscription) error {
	var subs []WebsocketSubscriptionEventRequest
channels:
	for x := range channelsToSubscribe {
		for y := range subs {
			if subs[y].Subscription.Name == channelsToSubscribe[x].Channel {
				subs[y].Pairs = append(subs[y].Pairs,
					channelsToSubscribe[x].Currency.String())
				subs[y].Channels = append(subs[y].Channels, channelsToSubscribe[x])
				continue channels
			}
		}

		var id int64
		if common.StringDataContains(authenticatedChannels, channelsToSubscribe[x].Channel) {
			id = k.Websocket.AuthConn.GenerateMessageID(false)
		} else {
			id = k.Websocket.Conn.GenerateMessageID(false)
		}

		resp := WebsocketSubscriptionEventRequest{
			Event: krakenWsSubscribe,
			Subscription: WebsocketSubscriptionData{
				Name: channelsToSubscribe[x].Channel,
			},
			RequestID: id,
		}
		if channelsToSubscribe[x].Channel == "book" {
			// TODO: Add ability to make depth customisable
			resp.Subscription.Depth = 1000
		}
		if !channelsToSubscribe[x].Currency.IsEmpty() {
			resp.Pairs = []string{channelsToSubscribe[x].Currency.String()}
		}
		if channelsToSubscribe[x].Params != nil {
			resp.Subscription.Token = authToken
		}

		resp.Channels = append(resp.Channels, channelsToSubscribe[x])
		subs = append(subs, resp)
	}

	var errs common.Errors
	for i := range subs {
		if common.StringDataContains(authenticatedChannels, subs[i].Subscription.Name) {
			_, err := k.Websocket.AuthConn.SendMessageReturnResponse(subs[i].RequestID, subs[i])
			if err != nil {
				errs = append(errs, err)
				continue
			}
			k.Websocket.AddSuccessfulSubscriptions(subs[i].Channels...)
			continue
		}

		_, err := k.Websocket.Conn.SendMessageReturnResponse(subs[i].RequestID, subs[i])
		if err != nil {
			errs = append(errs, err)
			continue
		}
		k.Websocket.AddSuccessfulSubscriptions(subs[i].Channels...)
	}
	if errs != nil {
		return errs
	}
	return nil
}

// Unsubscribe sends a websocket message to stop receiving data from the channel
func (k *Kraken) Unsubscribe(channelsToUnsubscribe []stream.ChannelSubscription) error {
	var unsubs []WebsocketSubscriptionEventRequest
channels:
	for x := range channelsToUnsubscribe {
		for y := range unsubs {
			if unsubs[y].Subscription.Name == channelsToUnsubscribe[x].Channel {
				unsubs[y].Pairs = append(unsubs[y].Pairs,
					channelsToUnsubscribe[x].Currency.String())
				unsubs[y].Channels = append(unsubs[y].Channels,
					channelsToUnsubscribe[x])
				continue channels
			}
		}
		var depth int64
		if channelsToUnsubscribe[x].Channel == "book" {
			// TODO: Add ability to make depth customisable
			depth = 1000
		}

		var id int64
		if common.StringDataContains(authenticatedChannels, channelsToUnsubscribe[x].Channel) {
			id = k.Websocket.AuthConn.GenerateMessageID(false)
		} else {
			id = k.Websocket.Conn.GenerateMessageID(false)
		}

		unsub := WebsocketSubscriptionEventRequest{
			Event: krakenWsUnsubscribe,
			Pairs: []string{channelsToUnsubscribe[x].Currency.String()},
			Subscription: WebsocketSubscriptionData{
				Name:  channelsToUnsubscribe[x].Channel,
				Depth: depth,
			},
			RequestID: id,
		}
		unsub.Channels = append(unsub.Channels, channelsToUnsubscribe[x])
		unsubs = append(unsubs, unsub)
	}

	var errs common.Errors
	for i := range unsubs {
		if common.StringDataContains(authenticatedChannels, unsubs[i].Subscription.Name) {
			_, err := k.Websocket.AuthConn.SendMessageReturnResponse(unsubs[i].RequestID, unsubs[i])
			if err != nil {
				errs = append(errs, err)
				continue
			}
			k.Websocket.RemoveSuccessfulUnsubscriptions(unsubs[i].Channels...)
			continue
		}

		_, err := k.Websocket.Conn.SendMessageReturnResponse(unsubs[i].RequestID, unsubs[i])
		if err != nil {
			errs = append(errs, err)
			continue
		}
		k.Websocket.RemoveSuccessfulUnsubscriptions(unsubs[i].Channels...)
	}
	if errs != nil {
		return errs
	}
	return nil
}

// wsAddOrder creates an order, returned order ID if success
func (k *Kraken) wsAddOrder(request *WsAddOrderRequest) (string, error) {
	id := k.Websocket.AuthConn.GenerateMessageID(false)
<<<<<<< HEAD
	request.UserReferenceID = strconv.FormatInt(id, 10)
=======
	request.RequestID = id
>>>>>>> f3da99bf
	request.Event = krakenWsAddOrder
	request.Token = authToken
	jsonResp, err := k.Websocket.AuthConn.SendMessageReturnResponse(id, request)
	if err != nil {
		return "", err
	}
	var resp WsAddOrderResponse
	err = json.Unmarshal(jsonResp, &resp)
	if err != nil {
		return "", err
	}
	if resp.ErrorMessage != "" {
		return "", fmt.Errorf(k.Name + " - " + resp.ErrorMessage)
	}
	return resp.TransactionID, nil
}

// wsCancelOrders cancels one or more open orders passed in orderIDs param
func (k *Kraken) wsCancelOrders(orderIDs []string) error {
	id := k.Websocket.AuthConn.GenerateMessageID(false)
	request := WsCancelOrderRequest{
		Event:          krakenWsCancelOrder,
		Token:          authToken,
		TransactionIDs: orderIDs,
		RequestID:      id,
	}

	cancelOrdersStatus[id] = &struct {
		Total        int
		Successful   int
		Unsuccessful int
		Error        string
	}{
		Total: len(orderIDs),
	}

	defer delete(cancelOrdersStatus, id)

	_, err := k.Websocket.AuthConn.SendMessageReturnResponse(id, request)
	if err != nil {
		return err
	}

	successful := cancelOrdersStatus[id].Successful

	if cancelOrdersStatus[id].Error != "" || len(orderIDs) != successful { // strange Kraken logic ...
		var reason string
		if cancelOrdersStatus[id].Error != "" {
			reason = fmt.Sprintf(" Reason: %s", cancelOrdersStatus[id].Error)
		}
		return fmt.Errorf("%s cancelled %d out of %d orders.%s",
			k.Name, successful, len(orderIDs), reason)
	}
	return nil
}

// wsCancelAllOrders cancels all opened orders
// Returns number (count param) of affected orders or 0 if no open orders found
func (k *Kraken) wsCancelAllOrders() (*WsCancelOrderResponse, error) {
	id := k.Websocket.AuthConn.GenerateMessageID(false)
	request := WsCancelOrderRequest{
		Event:     krakenWsCancelAll,
		Token:     authToken,
		RequestID: id,
	}

	jsonResp, err := k.Websocket.AuthConn.SendMessageReturnResponse(id, request)
	if err != nil {
		return &WsCancelOrderResponse{}, err
	}
	var resp WsCancelOrderResponse
	err = json.Unmarshal(jsonResp, &resp)
	if err != nil {
		return &WsCancelOrderResponse{}, err
	}
	if resp.ErrorMessage != "" {
		return &WsCancelOrderResponse{}, fmt.Errorf(k.Name + " - " + resp.ErrorMessage)
	}
<<<<<<< HEAD
	return k.Websocket.AuthConn.SendJSONMessage(request)
=======
	return &resp, nil
>>>>>>> f3da99bf
}<|MERGE_RESOLUTION|>--- conflicted
+++ resolved
@@ -221,11 +221,7 @@
 		}
 		if event, ok := eventResponse["event"]; ok {
 			switch event {
-<<<<<<< HEAD
-			case stream.Pong, krakenWsHeartbeat, krakenWsCancelOrderStatus:
-=======
 			case stream.Pong, krakenWsHeartbeat:
->>>>>>> f3da99bf
 				return nil
 			case krakenWsCancelOrderStatus:
 				var status WsCancelOrderResponse
@@ -313,12 +309,6 @@
 						k.Name,
 						err,
 						respRaw)
-<<<<<<< HEAD
-				}
-				if status.ErrorMessage != "" {
-					return fmt.Errorf("%s - err %s",
-						k.Name,
-=======
 				}
 
 				var isChannelExist bool
@@ -330,7 +320,6 @@
 					return fmt.Errorf("%v Websocket status for RequestID %d: '%v'",
 						k.Name,
 						status.RequestID,
->>>>>>> f3da99bf
 						status.ErrorMessage)
 				}
 
@@ -1119,11 +1108,7 @@
 // wsAddOrder creates an order, returned order ID if success
 func (k *Kraken) wsAddOrder(request *WsAddOrderRequest) (string, error) {
 	id := k.Websocket.AuthConn.GenerateMessageID(false)
-<<<<<<< HEAD
-	request.UserReferenceID = strconv.FormatInt(id, 10)
-=======
 	request.RequestID = id
->>>>>>> f3da99bf
 	request.Event = krakenWsAddOrder
 	request.Token = authToken
 	jsonResp, err := k.Websocket.AuthConn.SendMessageReturnResponse(id, request)
@@ -1202,9 +1187,5 @@
 	if resp.ErrorMessage != "" {
 		return &WsCancelOrderResponse{}, fmt.Errorf(k.Name + " - " + resp.ErrorMessage)
 	}
-<<<<<<< HEAD
-	return k.Websocket.AuthConn.SendJSONMessage(request)
-=======
 	return &resp, nil
->>>>>>> f3da99bf
 }