--- conflicted
+++ resolved
@@ -549,8 +549,6 @@
 		t.Skip("API keys set, canManipulateRealOrders false, skipping test")
 	}
 
-<<<<<<< HEAD
-=======
 	pair := currency.Pair{
 		Delimiter: "/",
 		Base:      currency.BTC,
@@ -579,7 +577,6 @@
 		t.Skip("API keys set, canManipulateRealOrders false, skipping test")
 	}
 
->>>>>>> f3da99bf
 	resp, err := k.CancelAllOrders(&order.Cancel{AssetType: asset.Spot})
 	if !areTestAPIKeysSet() && err == nil {
 		t.Error("Expecting an error when no keys are set")
