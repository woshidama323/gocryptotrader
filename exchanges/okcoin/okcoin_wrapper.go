package okcoin

import (
	"errors"
	"fmt"
	"sort"
	"sync"
	"time"

	"github.com/thrasher-corp/gocryptotrader/common"
	"github.com/thrasher-corp/gocryptotrader/common/convert"
	"github.com/thrasher-corp/gocryptotrader/config"
	"github.com/thrasher-corp/gocryptotrader/currency"
	exchange "github.com/thrasher-corp/gocryptotrader/exchanges"
	"github.com/thrasher-corp/gocryptotrader/exchanges/asset"
	"github.com/thrasher-corp/gocryptotrader/exchanges/kline"
	"github.com/thrasher-corp/gocryptotrader/exchanges/okgroup"
	"github.com/thrasher-corp/gocryptotrader/exchanges/order"
	"github.com/thrasher-corp/gocryptotrader/exchanges/protocol"
	"github.com/thrasher-corp/gocryptotrader/exchanges/request"
	"github.com/thrasher-corp/gocryptotrader/exchanges/stream"
	"github.com/thrasher-corp/gocryptotrader/exchanges/ticker"
	"github.com/thrasher-corp/gocryptotrader/exchanges/trade"
	"github.com/thrasher-corp/gocryptotrader/log"
)

// GetDefaultConfig returns a default exchange config
func (o *OKCoin) GetDefaultConfig() (*config.ExchangeConfig, error) {
	o.SetDefaults()
	exchCfg := new(config.ExchangeConfig)
	exchCfg.Name = o.Name
	exchCfg.HTTPTimeout = exchange.DefaultHTTPTimeout
	exchCfg.BaseCurrencies = o.BaseCurrencies

	err := o.SetupDefaults(exchCfg)
	if err != nil {
		return nil, err
	}

	if o.Features.Supports.RESTCapabilities.AutoPairUpdates {
		err = o.UpdateTradablePairs(true)
		if err != nil {
			return nil, err
		}
	}

	return exchCfg, nil
}

// SetDefaults method assignes the default values for OKEX
func (o *OKCoin) SetDefaults() {
	o.SetErrorDefaults()
	o.SetCheckVarDefaults()
	o.Name = okCoinExchangeName
	o.Enabled = true
	o.Verbose = true

	o.API.CredentialsValidator.RequiresKey = true
	o.API.CredentialsValidator.RequiresSecret = true
	o.API.CredentialsValidator.RequiresClientID = true

	requestFmt := &currency.PairFormat{Uppercase: true, Delimiter: currency.DashDelimiter}
	configFmt := &currency.PairFormat{Uppercase: true, Delimiter: currency.DashDelimiter}
	o.SetGlobalPairsManager(requestFmt, configFmt, asset.Spot, asset.Margin)

	o.Features = exchange.Features{
		Supports: exchange.FeaturesSupported{
			REST:      true,
			Websocket: true,
			RESTCapabilities: protocol.Features{
				TickerBatching:      true,
				TickerFetching:      true,
				KlineFetching:       true,
				TradeFetching:       true,
				OrderbookFetching:   true,
				AutoPairUpdates:     true,
				AccountInfo:         true,
				GetOrder:            true,
				GetOrders:           true,
				CancelOrder:         true,
				CancelOrders:        true,
				SubmitOrder:         true,
				SubmitOrders:        true,
				DepositHistory:      true,
				WithdrawalHistory:   true,
				UserTradeHistory:    true,
				CryptoDeposit:       true,
				CryptoWithdrawal:    true,
				TradeFee:            true,
				CryptoWithdrawalFee: true,
			},
			WebsocketCapabilities: protocol.Features{
				TickerFetching:         true,
				TradeFetching:          true,
				KlineFetching:          true,
				OrderbookFetching:      true,
				Subscribe:              true,
				Unsubscribe:            true,
				AuthenticatedEndpoints: true,
				MessageCorrelation:     true,
				GetOrders:              true,
				GetOrder:               true,
				AccountBalance:         true,
			},
			WithdrawPermissions: exchange.AutoWithdrawCrypto |
				exchange.NoFiatWithdrawals,
			Kline: kline.ExchangeCapabilitiesSupported{
				DateRanges: true,
				Intervals:  true,
			},
		},
		Enabled: exchange.FeaturesEnabled{
			AutoPairUpdates: true,
			Kline: kline.ExchangeCapabilitiesEnabled{
				Intervals: map[string]bool{
					kline.OneMin.Word():     true,
					kline.ThreeMin.Word():   true,
					kline.FiveMin.Word():    true,
					kline.FifteenMin.Word(): true,
					kline.ThirtyMin.Word():  true,
					kline.OneHour.Word():    true,
					kline.TwoHour.Word():    true,
					kline.FourHour.Word():   true,
					kline.SixHour.Word():    true,
					kline.TwelveHour.Word(): true,
					kline.OneDay.Word():     true,
					kline.ThreeDay.Word():   true,
					kline.OneWeek.Word():    true,
				},
				ResultLimit: 1440,
			},
		},
	}

	o.Requester = request.New(o.Name,
		common.NewHTTPClientWithTimeout(exchange.DefaultHTTPTimeout),
		// TODO: Specify each individual endpoint rate limits as per docs
		request.WithLimiter(request.NewBasicRateLimit(okCoinRateInterval, okCoinStandardRequestRate)),
	)

	o.API.Endpoints.URLDefault = okCoinAPIURL
	o.API.Endpoints.URL = okCoinAPIURL
	o.API.Endpoints.WebsocketURL = okCoinWebsocketURL
	o.APIVersion = okCoinAPIVersion
	o.Websocket = stream.New()
	o.WebsocketResponseMaxLimit = exchange.DefaultWebsocketResponseMaxLimit
	o.WebsocketResponseCheckTimeout = exchange.DefaultWebsocketResponseCheckTimeout
	o.WebsocketOrderbookBufferLimit = exchange.DefaultWebsocketOrderbookBufferLimit
}

// Start starts the OKGroup go routine
func (o *OKCoin) Start(wg *sync.WaitGroup) {
	wg.Add(1)
	go func() {
		o.Run()
		wg.Done()
	}()
}

// Run implements the OKEX wrapper
func (o *OKCoin) Run() {
	if o.Verbose {
		log.Debugf(log.ExchangeSys,
			"%s Websocket: %s. (url: %s).\n",
			o.Name,
			common.IsEnabled(o.Websocket.IsEnabled()),
			o.WebsocketURL)
	}

	forceUpdate := false
	format, err := o.GetPairFormat(asset.Spot, false)
	if err != nil {
		log.Errorf(log.ExchangeSys,
			"%s failed to update currencies. Err: %s\n",
			o.Name,
			err)
		return
	}
	enabled, err := o.CurrencyPairs.GetPairs(asset.Spot, true)
	if err != nil {
		log.Errorf(log.ExchangeSys,
			"%s failed to update currencies. Err: %s\n",
			o.Name,
			err)
		return
	}

	avail, err := o.CurrencyPairs.GetPairs(asset.Spot, false)
	if err != nil {
		log.Errorf(log.ExchangeSys,
			"%s failed to update currencies. Err: %s\n",
			o.Name,
			err)
		return
	}

	if !common.StringDataContains(enabled.Strings(), format.Delimiter) ||
		!common.StringDataContains(avail.Strings(), format.Delimiter) {
		var p currency.Pairs
		p, err = currency.NewPairsFromStrings([]string{currency.BTC.String() +
			format.Delimiter +
			currency.USD.String()})
		if err != nil {
			log.Errorf(log.ExchangeSys,
				"%s failed to update currencies.\n",
				o.Name)
		} else {
			log.Warnf(log.ExchangeSys,
				"Enabled pairs for %v reset due to config upgrade, please enable the ones you would like again.\n",
				o.Name)
			forceUpdate = true

			err = o.UpdatePairs(p, asset.Spot, true, true)
			if err != nil {
				log.Errorf(log.ExchangeSys,
					"%s failed to update currencies. Err: %s\n",
					o.Name,
					err)
				return
			}
		}
	}

	if !o.GetEnabledFeatures().AutoPairUpdates && !forceUpdate {
		return
	}

	err = o.UpdateTradablePairs(forceUpdate)
	if err != nil {
		log.Errorf(log.ExchangeSys,
			"%s failed to update tradable pairs. Err: %s",
			o.Name,
			err)
	}
}

// FetchTradablePairs returns a list of the exchanges tradable pairs
func (o *OKCoin) FetchTradablePairs(asset asset.Item) ([]string, error) {
	prods, err := o.GetSpotTokenPairDetails()
	if err != nil {
		return nil, err
	}

	format, err := o.GetPairFormat(asset, false)
	if err != nil {
		return nil, err
	}

	var pairs []string
	for x := range prods {
		pairs = append(pairs, prods[x].BaseCurrency+
			format.Delimiter+
			prods[x].QuoteCurrency)
	}

	return pairs, nil
}

// UpdateTradablePairs updates the exchanges available pairs and stores
// them in the exchanges config
func (o *OKCoin) UpdateTradablePairs(forceUpdate bool) error {
	pairs, err := o.FetchTradablePairs(asset.Spot)
	if err != nil {
		return err
	}
	p, err := currency.NewPairsFromStrings(pairs)
	if err != nil {
		return err
	}
	return o.UpdatePairs(p, asset.Spot, false, forceUpdate)
}

// UpdateTicker updates and returns the ticker for a currency pair
func (o *OKCoin) UpdateTicker(p currency.Pair, assetType asset.Item) (*ticker.Price, error) {
	if assetType == asset.Spot {
		resp, err := o.GetSpotAllTokenPairsInformation()
		if err != nil {
			return nil, err
		}
		pairs, err := o.GetEnabledPairs(assetType)
		if err != nil {
			return nil, err
		}
		for i := range pairs {
			for j := range resp {
				if !pairs[i].Equal(resp[j].InstrumentID) {
					continue
				}

				err = ticker.ProcessTicker(&ticker.Price{
					Last:         resp[j].Last,
					High:         resp[j].High24h,
					Low:          resp[j].Low24h,
					Bid:          resp[j].BestBid,
					Ask:          resp[j].BestAsk,
					Volume:       resp[j].BaseVolume24h,
					QuoteVolume:  resp[j].QuoteVolume24h,
					Open:         resp[j].Open24h,
					Pair:         pairs[i],
					LastUpdated:  resp[j].Timestamp,
					ExchangeName: o.Name,
					AssetType:    assetType})
				if err != nil {
					return nil, err
				}
			}
		}
	}
	return ticker.GetTicker(o.Name, p, assetType)
}

// FetchTicker returns the ticker for a currency pair
func (o *OKCoin) FetchTicker(p currency.Pair, assetType asset.Item) (tickerData *ticker.Price, err error) {
	tickerData, err = ticker.GetTicker(o.Name, p, assetType)
	if err != nil {
		return o.UpdateTicker(p, assetType)
	}
	return
}

// GetHistoricCandles returns candles between a time period for a set time interval
func (o *OKCoin) GetHistoricCandles(pair currency.Pair, a asset.Item, start, end time.Time, interval kline.Interval) (kline.Item, error) {
	if err := o.ValidateKline(pair, a, interval); err != nil {
		return kline.Item{}, err
	}

	formattedPair, err := o.FormatExchangeCurrency(pair, a)
	if err != nil {
		return kline.Item{}, err
	}

	req := &okgroup.GetMarketDataRequest{
		Asset:        a,
		Start:        start.UTC().Format(time.RFC3339),
		End:          end.UTC().Format(time.RFC3339),
		Granularity:  o.FormatExchangeKlineInterval(interval),
		InstrumentID: formattedPair.String(),
	}

	candles, err := o.GetMarketData(req)
	if err != nil {
		return kline.Item{}, err
	}

	ret := kline.Item{
		Exchange: o.Name,
		Pair:     pair,
		Asset:    a,
		Interval: interval,
	}

	for x := range candles {
		t := candles[x].([]interface{})
		tempCandle := kline.Candle{}
		v, ok := t[0].(string)
		if !ok {
			return kline.Item{}, errors.New("unexpected value received")
		}
		tempCandle.Time, err = time.Parse(time.RFC3339, v)
		if err != nil {
			return kline.Item{}, err
		}
		tempCandle.Open, err = convert.FloatFromString(t[1])
		if err != nil {
			return kline.Item{}, err
		}
		tempCandle.High, err = convert.FloatFromString(t[2])
		if err != nil {
			return kline.Item{}, err
		}

		tempCandle.Low, err = convert.FloatFromString(t[3])
		if err != nil {
			return kline.Item{}, err
		}

		tempCandle.Close, err = convert.FloatFromString(t[4])
		if err != nil {
			return kline.Item{}, err
		}

		tempCandle.Volume, err = convert.FloatFromString(t[5])
		if err != nil {
			return kline.Item{}, err
		}
		ret.Candles = append(ret.Candles, tempCandle)
	}
	ret.SortCandlesByTimestamp(false)
	return ret, nil
}

// GetHistoricCandlesExtended returns candles between a time period for a set time interval
func (o *OKCoin) GetHistoricCandlesExtended(pair currency.Pair, a asset.Item, start, end time.Time, interval kline.Interval) (kline.Item, error) {
	if err := o.ValidateKline(pair, a, interval); err != nil {
		return kline.Item{}, err
	}

	ret := kline.Item{
		Exchange: o.Name,
		Pair:     pair,
		Asset:    a,
		Interval: interval,
	}

	dates := kline.CalcDateRanges(start, end, interval, o.Features.Enabled.Kline.ResultLimit)
	formattedPair, err := o.FormatExchangeCurrency(pair, a)
	if err != nil {
		return kline.Item{}, err
	}

	for x := range dates {
		req := &okgroup.GetMarketDataRequest{
			Asset:        a,
			Start:        dates[x].Start.UTC().Format(time.RFC3339),
			End:          dates[x].End.UTC().Format(time.RFC3339),
			Granularity:  o.FormatExchangeKlineInterval(interval),
			InstrumentID: formattedPair.String(),
		}

		candles, err := o.GetMarketData(req)
		if err != nil {
			return kline.Item{}, err
		}

		for i := range candles {
			t := candles[i].([]interface{})
			tempCandle := kline.Candle{}
			v, ok := t[0].(string)
			if !ok {
				return kline.Item{}, errors.New("unexpected value received")
			}
			tempCandle.Time, err = time.Parse(time.RFC3339, v)
			if err != nil {
				return kline.Item{}, err
			}
			tempCandle.Open, err = convert.FloatFromString(t[1])
			if err != nil {
				return kline.Item{}, err
			}
			tempCandle.High, err = convert.FloatFromString(t[2])
			if err != nil {
				return kline.Item{}, err
			}

			tempCandle.Low, err = convert.FloatFromString(t[3])
			if err != nil {
				return kline.Item{}, err
			}

			tempCandle.Close, err = convert.FloatFromString(t[4])
			if err != nil {
				return kline.Item{}, err
			}

			tempCandle.Volume, err = convert.FloatFromString(t[5])
			if err != nil {
				return kline.Item{}, err
			}
			ret.Candles = append(ret.Candles, tempCandle)
		}
	}

	ret.SortCandlesByTimestamp(false)
	return ret, nil
}

<<<<<<< HEAD
=======
// GetWithdrawalsHistory returns previous withdrawals data
func (o *OKCoin) GetWithdrawalsHistory(c currency.Code) (resp []exchange.WithdrawalHistory, err error) {
	return nil, common.ErrNotYetImplemented
}

>>>>>>> f3da99bf
// GetRecentTrades returns the most recent trades for a currency and asset
func (o *OKCoin) GetRecentTrades(p currency.Pair, assetType asset.Item) ([]trade.Data, error) {
	var err error
	p, err = o.FormatExchangeCurrency(p, assetType)
	if err != nil {
		return nil, err
	}
	var resp []trade.Data
	switch assetType {
	case asset.Spot:
		var tradeData []okgroup.GetSpotFilledOrdersInformationResponse
		tradeData, err = o.GetSpotFilledOrdersInformation(okgroup.GetSpotFilledOrdersInformationRequest{
			InstrumentID: p.String(),
		})
		if err != nil {
			return nil, err
		}
		for i := range tradeData {
			var side order.Side
			side, err = order.StringToOrderSide(tradeData[i].Side)
			if err != nil {
				return nil, err
			}
			resp = append(resp, trade.Data{
				Exchange:     o.Name,
				TID:          tradeData[i].TradeID,
				CurrencyPair: p,
				Side:         side,
				AssetType:    assetType,
				Price:        tradeData[i].Price,
				Amount:       tradeData[i].Size,
				Timestamp:    tradeData[i].Timestamp,
			})
		}
	default:
		return nil, fmt.Errorf("%s asset type %v unsupported", o.Name, assetType)
	}
	err = o.AddTradesToBuffer(resp...)
	if err != nil {
		return nil, err
	}

	sort.Sort(trade.ByDate(resp))
	return resp, nil
<<<<<<< HEAD
=======
}

// CancelBatchOrders cancels an orders by their corresponding ID numbers
func (o *OKCoin) CancelBatchOrders(orders []order.Cancel) (order.CancelBatchResponse, error) {
	return order.CancelBatchResponse{}, common.ErrNotYetImplemented
>>>>>>> f3da99bf
}<|MERGE_RESOLUTION|>--- conflicted
+++ resolved
@@ -464,14 +464,11 @@
 	return ret, nil
 }
 
-<<<<<<< HEAD
-=======
 // GetWithdrawalsHistory returns previous withdrawals data
 func (o *OKCoin) GetWithdrawalsHistory(c currency.Code) (resp []exchange.WithdrawalHistory, err error) {
 	return nil, common.ErrNotYetImplemented
 }
 
->>>>>>> f3da99bf
 // GetRecentTrades returns the most recent trades for a currency and asset
 func (o *OKCoin) GetRecentTrades(p currency.Pair, assetType asset.Item) ([]trade.Data, error) {
 	var err error
@@ -516,12 +513,9 @@
 
 	sort.Sort(trade.ByDate(resp))
 	return resp, nil
-<<<<<<< HEAD
-=======
 }
 
 // CancelBatchOrders cancels an orders by their corresponding ID numbers
 func (o *OKCoin) CancelBatchOrders(orders []order.Cancel) (order.CancelBatchResponse, error) {
 	return order.CancelBatchResponse{}, common.ErrNotYetImplemented
->>>>>>> f3da99bf
 }