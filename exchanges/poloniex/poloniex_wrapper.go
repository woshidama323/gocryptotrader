--- conflicted
+++ resolved
@@ -410,7 +410,11 @@
 	return nil, common.ErrFunctionNotSupported
 }
 
-<<<<<<< HEAD
+// GetWithdrawalsHistory returns previous withdrawals data
+func (p *Poloniex) GetWithdrawalsHistory(c currency.Code) (resp []exchange.WithdrawalHistory, err error) {
+	return nil, common.ErrNotYetImplemented
+}
+
 // GetRecentTrades returns the most recent trades for a currency and asset
 func (p *Poloniex) GetRecentTrades(currencyPair currency.Pair, assetType asset.Item) ([]trade.Data, error) {
 	return p.GetHistoricTrades(currencyPair, assetType, time.Now().Add(-time.Minute*15), time.Now())
@@ -481,83 +485,6 @@
 
 	sort.Sort(trade.ByDate(resp))
 	return resp, nil
-=======
-// GetWithdrawalsHistory returns previous withdrawals data
-func (p *Poloniex) GetWithdrawalsHistory(c currency.Code) (resp []exchange.WithdrawalHistory, err error) {
-	return nil, common.ErrNotYetImplemented
->>>>>>> f3da99bf
-}
-
-// GetRecentTrades returns the most recent trades for a currency and asset
-func (p *Poloniex) GetRecentTrades(currencyPair currency.Pair, assetType asset.Item) ([]trade.Data, error) {
-	return p.GetHistoricTrades(currencyPair, assetType, time.Now().Add(-time.Minute*15), time.Now())
-}
-
-// GetHistoricTrades returns historic trade data within the timeframe provided
-func (p *Poloniex) GetHistoricTrades(currencyPair currency.Pair, assetType asset.Item, timestampStart, timestampEnd time.Time) ([]trade.Data, error) {
-	if timestampEnd.After(time.Now()) || timestampEnd.Before(timestampStart) {
-		return nil, fmt.Errorf("invalid time range supplied. Start: %v End %v", timestampStart, timestampEnd)
-	}
-	var err error
-	currencyPair, err = p.FormatExchangeCurrency(currencyPair, assetType)
-	if err != nil {
-		return nil, err
-	}
-
-	var resp []trade.Data
-	ts := timestampStart
-allTrades:
-	for {
-		var tradeData []TradeHistory
-		tradeData, err = p.GetTradeHistory(currencyPair.String(), ts.Unix(), timestampEnd.Unix())
-		if err != nil {
-			return nil, err
-		}
-		for i := range tradeData {
-			var tt time.Time
-			tt, err = time.Parse(common.SimpleTimeFormat, tradeData[i].Date)
-			if err != nil {
-				return nil, err
-			}
-			if (tt.Before(timestampStart) && !timestampStart.IsZero()) || (tt.After(timestampEnd) && !timestampEnd.IsZero()) {
-				break allTrades
-			}
-			var side order.Side
-			side, err = order.StringToOrderSide(tradeData[i].Type)
-			if err != nil {
-				return nil, err
-			}
-			resp = append(resp, trade.Data{
-				Exchange:     p.Name,
-				TID:          strconv.FormatInt(tradeData[i].TradeID, 10),
-				CurrencyPair: currencyPair,
-				AssetType:    assetType,
-				Side:         side,
-				Price:        tradeData[i].Rate,
-				Amount:       tradeData[i].Amount,
-				Timestamp:    tt,
-			})
-			if i == len(tradeData)-1 {
-				if ts.Equal(tt) {
-					// reached end of trades to crawl
-					break allTrades
-				}
-				if timestampStart.IsZero() {
-					break allTrades
-				}
-				ts = tt
-			}
-		}
-	}
-
-	err = p.AddTradesToBuffer(resp...)
-	if err != nil {
-		return nil, err
-	}
-	resp = trade.FilterTradesByTime(resp, timestampStart, timestampEnd)
-
-	sort.Sort(trade.ByDate(resp))
-	return resp, nil
 }
 
 // SubmitOrder submits a new order
