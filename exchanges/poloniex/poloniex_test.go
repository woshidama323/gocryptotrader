--- conflicted
+++ resolved
@@ -439,11 +439,7 @@
 // Will receive a message only on failure
 func TestWsAuth(t *testing.T) {
 	TestSetup(t)
-<<<<<<< HEAD
 	if !p.Websocket.IsEnabled() && !p.API.AuthenticatedWebsocketSupport || !areTestAPIKeysSet() {
-		t.Skip(exchange.WebsocketNotEnabled)
-=======
-	if !p.Websocket.IsEnabled() && !p.AuthenticatedWebsocketAPISupport || !areTestAPIKeysSet() {
 		t.Skip(wshandler.WebsocketNotEnabled)
 	}
 	p.WebsocketConn = &wshandler.WebsocketConnection{
@@ -452,7 +448,6 @@
 		Verbose:              p.Verbose,
 		ResponseMaxLimit:     exchange.DefaultWebsocketResponseMaxLimit,
 		ResponseCheckTimeout: exchange.DefaultWebsocketResponseCheckTimeout,
->>>>>>> 2078ba90
 	}
 	var dialer websocket.Dialer
 	err := p.WebsocketConn.Dial(&dialer, http.Header{})
