--- conflicted
+++ resolved
@@ -398,54 +398,9 @@
 	return nil, common.ErrFunctionNotSupported
 }
 
-<<<<<<< HEAD
-// GetRecentTrades returns the most recent trades for a currency and asset
-func (b *Bitstamp) GetRecentTrades(p currency.Pair, assetType asset.Item) ([]trade.Data, error) {
-	var err error
-	p, err = b.FormatExchangeCurrency(p, assetType)
-	if err != nil {
-		return nil, err
-	}
-	var tradeData []Transactions
-	tradeData, err = b.GetTransactions(p.String(), "")
-	if err != nil {
-		return nil, err
-	}
-	var resp []trade.Data
-	for i := range tradeData {
-		s := order.Buy
-		if tradeData[i].Type == 1 {
-			s = order.Sell
-		}
-		resp = append(resp, trade.Data{
-			Exchange:     b.Name,
-			TID:          strconv.FormatInt(tradeData[i].TradeID, 10),
-			CurrencyPair: p,
-			AssetType:    assetType,
-			Side:         s,
-			Price:        tradeData[i].Price,
-			Amount:       tradeData[i].Amount,
-			Timestamp:    time.Unix(tradeData[i].Date, 0),
-		})
-	}
-
-	err = b.AddTradesToBuffer(resp...)
-	if err != nil {
-		return nil, err
-	}
-
-	sort.Sort(trade.ByDate(resp))
-	return resp, nil
-}
-
-// GetHistoricTrades returns historic trade data within the timeframe provided
-func (b *Bitstamp) GetHistoricTrades(_ currency.Pair, _ asset.Item, _, _ time.Time) ([]trade.Data, error) {
-	return nil, common.ErrFunctionNotSupported
-=======
 // GetWithdrawalsHistory returns previous withdrawals data
 func (b *Bitstamp) GetWithdrawalsHistory(c currency.Code) (resp []exchange.WithdrawalHistory, err error) {
 	return nil, common.ErrNotYetImplemented
->>>>>>> f3da99bf
 }
 
 // GetRecentTrades returns the most recent trades for a currency and asset
