--- conflicted
+++ resolved
@@ -236,7 +236,6 @@
 // UpdateOrderbook updates and returns the orderbook for a currency pair
 func (e *EXMO) UpdateOrderbook(p currency.Pair, assetType asset.Item) (*orderbook.Base, error) {
 	enabledPairs, err := e.GetEnabledPairs(assetType)
-<<<<<<< HEAD
 	if err != nil {
 		return nil, err
 	}
@@ -244,15 +243,6 @@
 	pairsCollated, err := e.FormatExchangeCurrencies(enabledPairs, assetType)
 	if err != nil {
 		return nil, err
-=======
-	if err != nil {
-		return nil, err
-	}
-
-	pairsCollated, err := e.FormatExchangeCurrencies(enabledPairs, assetType)
-	if err != nil {
-		return nil, err
->>>>>>> f3da99bf
 	}
 
 	result, err := e.GetOrderbook(pairsCollated)
@@ -373,56 +363,9 @@
 	return nil, common.ErrFunctionNotSupported
 }
 
-<<<<<<< HEAD
-// GetRecentTrades returns the most recent trades for a currency and asset
-func (e *EXMO) GetRecentTrades(p currency.Pair, assetType asset.Item) ([]trade.Data, error) {
-	var err error
-	p, err = e.FormatExchangeCurrency(p, assetType)
-	if err != nil {
-		return nil, err
-	}
-	var tradeData map[string][]Trades
-	tradeData, err = e.GetTrades(p.String())
-	if err != nil {
-		return nil, err
-	}
-	var resp []trade.Data
-	mapData := tradeData[p.String()]
-	for i := range mapData {
-		var side order.Side
-		side, err = order.StringToOrderSide(mapData[i].Type)
-		if err != nil {
-			return nil, err
-		}
-		resp = append(resp, trade.Data{
-			Exchange:     e.Name,
-			TID:          strconv.FormatInt(mapData[i].TradeID, 10),
-			CurrencyPair: p,
-			AssetType:    assetType,
-			Side:         side,
-			Price:        mapData[i].Price,
-			Amount:       mapData[i].Quantity,
-			Timestamp:    time.Unix(mapData[i].Date, 0),
-		})
-	}
-
-	err = e.AddTradesToBuffer(resp...)
-	if err != nil {
-		return nil, err
-	}
-
-	sort.Sort(trade.ByDate(resp))
-	return resp, nil
-}
-
-// GetHistoricTrades returns historic trade data within the timeframe provided
-func (e *EXMO) GetHistoricTrades(_ currency.Pair, _ asset.Item, _, _ time.Time) ([]trade.Data, error) {
-	return nil, common.ErrFunctionNotSupported
-=======
 // GetWithdrawalsHistory returns previous withdrawals data
 func (e *EXMO) GetWithdrawalsHistory(c currency.Code) (resp []exchange.WithdrawalHistory, err error) {
 	return nil, common.ErrNotYetImplemented
->>>>>>> f3da99bf
 }
 
 // GetRecentTrades returns the most recent trades for a currency and asset
