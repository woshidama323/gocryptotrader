--- conflicted
+++ resolved
@@ -32,11 +32,7 @@
 
 # GCT API Check
 backup.json
-<<<<<<< HEAD
-.DS_STORE
-=======
 .DS_STORE
 
 # Designated generated files dir
-target/
->>>>>>> f3da99bf
+target/