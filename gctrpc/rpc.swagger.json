--- conflicted
+++ resolved
@@ -114,11 +114,7 @@
           "200": {
             "description": "A successful response.",
             "schema": {
-<<<<<<< HEAD
-              "$ref": "#/definitions/gctrpcGenericResponse"
-=======
               "$ref": "#/definitions/gctrpcCancelBatchOrdersResponse"
->>>>>>> f3da99bf
             }
           },
           "default": {
@@ -143,98 +139,25 @@
         ]
       }
     },
-<<<<<<< HEAD
-    "/v1/converttradestocandles": {
-      "get": {
-        "operationId": "ConvertTradesToCandles",
-=======
     "/v1/cancelorder": {
       "post": {
         "operationId": "GoCryptoTrader_CancelOrder",
->>>>>>> f3da99bf
-        "responses": {
-          "200": {
-            "description": "A successful response.",
-            "schema": {
-<<<<<<< HEAD
-              "$ref": "#/definitions/gctrpcGetHistoricCandlesResponse"
-=======
+        "responses": {
+          "200": {
+            "description": "A successful response.",
+            "schema": {
               "$ref": "#/definitions/gctrpcGenericResponse"
->>>>>>> f3da99bf
-            }
-          },
-          "default": {
-            "description": "An unexpected error response.",
-            "schema": {
-              "$ref": "#/definitions/runtimeError"
-            }
-          }
-        },
-        "parameters": [
-          {
-<<<<<<< HEAD
-            "name": "exchange",
-            "in": "query",
-            "required": false,
-            "type": "string"
-          },
-          {
-            "name": "pair.delimiter",
-            "in": "query",
-            "required": false,
-            "type": "string"
-          },
-          {
-            "name": "pair.base",
-            "in": "query",
-            "required": false,
-            "type": "string"
-          },
-          {
-            "name": "pair.quote",
-            "in": "query",
-            "required": false,
-            "type": "string"
-          },
-          {
-            "name": "asset_type",
-            "in": "query",
-            "required": false,
-            "type": "string"
-          },
-          {
-            "name": "start",
-            "in": "query",
-            "required": false,
-            "type": "string"
-          },
-          {
-            "name": "end",
-            "in": "query",
-            "required": false,
-            "type": "string"
-          },
-          {
-            "name": "time_interval",
-            "in": "query",
-            "required": false,
-            "type": "string",
-            "format": "int64"
-          },
-          {
-            "name": "sync",
-            "in": "query",
-            "required": false,
-            "type": "boolean",
-            "format": "boolean"
-          },
-          {
-            "name": "force",
-            "in": "query",
-            "required": false,
-            "type": "boolean",
-            "format": "boolean"
-=======
+            }
+          },
+          "default": {
+            "description": "An unexpected error response.",
+            "schema": {
+              "$ref": "#/definitions/runtimeError"
+            }
+          }
+        },
+        "parameters": [
+          {
             "name": "body",
             "in": "body",
             "required": true,
@@ -263,7 +186,6 @@
             "schema": {
               "$ref": "#/definitions/runtimeError"
             }
->>>>>>> f3da99bf
           }
         },
         "parameters": [
@@ -336,11 +258,7 @@
     },
     "/v1/disableexchange": {
       "post": {
-<<<<<<< HEAD
-        "operationId": "DisableExchange",
-=======
         "operationId": "GoCryptoTrader_DisableExchange",
->>>>>>> f3da99bf
         "responses": {
           "200": {
             "description": "A successful response.",
@@ -434,11 +352,7 @@
     },
     "/v1/enablesubsystem": {
       "get": {
-<<<<<<< HEAD
-        "operationId": "EnableSubsystem",
-=======
         "operationId": "GoCryptoTrader_EnableSubsystem",
->>>>>>> f3da99bf
         "responses": {
           "200": {
             "description": "A successful response.",
@@ -468,11 +382,7 @@
     },
     "/v1/findmissingsavedcandleintervals": {
       "get": {
-<<<<<<< HEAD
-        "operationId": "FindMissingSavedCandleIntervals",
-=======
         "operationId": "GoCryptoTrader_FindMissingSavedCandleIntervals",
->>>>>>> f3da99bf
         "responses": {
           "200": {
             "description": "A successful response.",
@@ -481,33 +391,21 @@
             }
           },
           "default": {
-<<<<<<< HEAD
-            "description": "An unexpected error response",
-=======
-            "description": "An unexpected error response.",
->>>>>>> f3da99bf
-            "schema": {
-              "$ref": "#/definitions/runtimeError"
-            }
-          }
-        },
-        "parameters": [
-          {
-<<<<<<< HEAD
-            "name": "exchangeName",
-=======
+            "description": "An unexpected error response.",
+            "schema": {
+              "$ref": "#/definitions/runtimeError"
+            }
+          }
+        },
+        "parameters": [
+          {
             "name": "exchange_name",
->>>>>>> f3da99bf
-            "in": "query",
-            "required": false,
-            "type": "string"
-          },
-          {
-<<<<<<< HEAD
-            "name": "assetType",
-=======
+            "in": "query",
+            "required": false,
+            "type": "string"
+          },
+          {
             "name": "asset_type",
->>>>>>> f3da99bf
             "in": "query",
             "required": false,
             "type": "string"
@@ -557,11 +455,7 @@
     },
     "/v1/findmissingsavedtradeintervals": {
       "get": {
-<<<<<<< HEAD
-        "operationId": "FindMissingSavedTradeIntervals",
-=======
         "operationId": "GoCryptoTrader_FindMissingSavedTradeIntervals",
->>>>>>> f3da99bf
         "responses": {
           "200": {
             "description": "A successful response.",
@@ -578,21 +472,13 @@
         },
         "parameters": [
           {
-<<<<<<< HEAD
-            "name": "exchangeName",
-=======
             "name": "exchange_name",
->>>>>>> f3da99bf
-            "in": "query",
-            "required": false,
-            "type": "string"
-          },
-          {
-<<<<<<< HEAD
-            "name": "assetType",
-=======
+            "in": "query",
+            "required": false,
+            "type": "string"
+          },
+          {
             "name": "asset_type",
->>>>>>> f3da99bf
             "in": "query",
             "required": false,
             "type": "string"
@@ -1164,36 +1050,6 @@
         ]
       }
     },
-    "/v1/getexchangeassets": {
-      "get": {
-        "operationId": "GetExchangeAssets",
-        "responses": {
-          "200": {
-            "description": "A successful response.",
-            "schema": {
-              "$ref": "#/definitions/gctrpcGetExchangeAssetsResponse"
-            }
-          },
-          "default": {
-            "description": "An unexpected error response",
-            "schema": {
-              "$ref": "#/definitions/runtimeError"
-            }
-          }
-        },
-        "parameters": [
-          {
-            "name": "exchange",
-            "in": "query",
-            "required": false,
-            "type": "string"
-          }
-        ],
-        "tags": [
-          "GoCryptoTrader"
-        ]
-      }
-    },
     "/v1/getexchangeinfo": {
       "get": {
         "operationId": "GoCryptoTrader_GetExchangeInfo",
@@ -1531,56 +1387,31 @@
             "name": "ex_request",
             "in": "query",
             "required": false,
-<<<<<<< HEAD
-            "type": "boolean",
-            "format": "boolean"
-=======
             "type": "boolean"
->>>>>>> f3da99bf
           },
           {
             "name": "sync",
             "in": "query",
             "required": false,
-<<<<<<< HEAD
-            "type": "boolean",
-            "format": "boolean"
-=======
             "type": "boolean"
->>>>>>> f3da99bf
           },
           {
             "name": "use_db",
             "in": "query",
             "required": false,
-<<<<<<< HEAD
-            "type": "boolean",
-            "format": "boolean"
-=======
             "type": "boolean"
->>>>>>> f3da99bf
           },
           {
             "name": "fill_missing_with_trades",
             "in": "query",
             "required": false,
-<<<<<<< HEAD
-            "type": "boolean",
-            "format": "boolean"
-=======
             "type": "boolean"
->>>>>>> f3da99bf
           },
           {
             "name": "force",
             "in": "query",
             "required": false,
-<<<<<<< HEAD
-            "type": "boolean",
-            "format": "boolean"
-=======
             "type": "boolean"
->>>>>>> f3da99bf
           }
         ],
         "tags": [
@@ -1889,11 +1720,7 @@
     },
     "/v1/getsavedtrades": {
       "get": {
-<<<<<<< HEAD
-        "operationId": "GetSavedTrades",
-=======
         "operationId": "GoCryptoTrader_GetSavedTrades",
->>>>>>> f3da99bf
         "responses": {
           "200": {
             "description": "A successful response.",
@@ -1959,11 +1786,7 @@
     },
     "/v1/getsubsystems": {
       "get": {
-<<<<<<< HEAD
-        "operationId": "GetSubsystems",
-=======
         "operationId": "GoCryptoTrader_GetSubsystems",
->>>>>>> f3da99bf
         "responses": {
           "200": {
             "description": "A successful response.",
@@ -1972,11 +1795,7 @@
             }
           },
           "default": {
-<<<<<<< HEAD
-            "description": "An unexpected error response",
-=======
-            "description": "An unexpected error response.",
->>>>>>> f3da99bf
+            "description": "An unexpected error response.",
             "schema": {
               "$ref": "#/definitions/runtimeError"
             }
@@ -2170,11 +1989,7 @@
     },
     "/v1/setallexchangepairs": {
       "get": {
-<<<<<<< HEAD
-        "operationId": "SetAllExchangePairs",
-=======
         "operationId": "GoCryptoTrader_SetAllExchangePairs",
->>>>>>> f3da99bf
         "responses": {
           "200": {
             "description": "A successful response.",
@@ -2183,11 +1998,7 @@
             }
           },
           "default": {
-<<<<<<< HEAD
-            "description": "An unexpected error response",
-=======
-            "description": "An unexpected error response.",
->>>>>>> f3da99bf
+            "description": "An unexpected error response.",
             "schema": {
               "$ref": "#/definitions/runtimeError"
             }
@@ -2204,12 +2015,7 @@
             "name": "enable",
             "in": "query",
             "required": false,
-<<<<<<< HEAD
-            "type": "boolean",
-            "format": "boolean"
-=======
             "type": "boolean"
->>>>>>> f3da99bf
           }
         ],
         "tags": [
@@ -2219,11 +2025,7 @@
     },
     "/v1/setexchangeasset": {
       "get": {
-<<<<<<< HEAD
-        "operationId": "SetExchangeAsset",
-=======
         "operationId": "GoCryptoTrader_SetExchangeAsset",
->>>>>>> f3da99bf
         "responses": {
           "200": {
             "description": "A successful response.",
@@ -2232,11 +2034,7 @@
             }
           },
           "default": {
-<<<<<<< HEAD
-            "description": "An unexpected error response",
-=======
-            "description": "An unexpected error response.",
->>>>>>> f3da99bf
+            "description": "An unexpected error response.",
             "schema": {
               "$ref": "#/definitions/runtimeError"
             }
@@ -2259,12 +2057,7 @@
             "name": "enable",
             "in": "query",
             "required": false,
-<<<<<<< HEAD
-            "type": "boolean",
-            "format": "boolean"
-=======
             "type": "boolean"
->>>>>>> f3da99bf
           }
         ],
         "tags": [
@@ -2274,11 +2067,7 @@
     },
     "/v1/setexchangepair": {
       "post": {
-<<<<<<< HEAD
-        "operationId": "SetExchangePair",
-=======
         "operationId": "GoCryptoTrader_SetExchangePair",
->>>>>>> f3da99bf
         "responses": {
           "200": {
             "description": "A successful response.",
@@ -2287,11 +2076,7 @@
             }
           },
           "default": {
-<<<<<<< HEAD
-            "description": "An unexpected error response",
-=======
-            "description": "An unexpected error response.",
->>>>>>> f3da99bf
+            "description": "An unexpected error response.",
             "schema": {
               "$ref": "#/definitions/runtimeError"
             }
@@ -2314,11 +2099,7 @@
     },
     "/v1/setexchangetradeprocessing": {
       "get": {
-<<<<<<< HEAD
-        "operationId": "SetExchangeTradeProcessing",
-=======
         "operationId": "GoCryptoTrader_SetExchangeTradeProcessing",
->>>>>>> f3da99bf
         "responses": {
           "200": {
             "description": "A successful response.",
@@ -2327,11 +2108,7 @@
             }
           },
           "default": {
-<<<<<<< HEAD
-            "description": "An unexpected error response",
-=======
-            "description": "An unexpected error response.",
->>>>>>> f3da99bf
+            "description": "An unexpected error response.",
             "schema": {
               "$ref": "#/definitions/runtimeError"
             }
@@ -2348,12 +2125,7 @@
             "name": "status",
             "in": "query",
             "required": false,
-<<<<<<< HEAD
-            "type": "boolean",
-            "format": "boolean"
-=======
             "type": "boolean"
->>>>>>> f3da99bf
           }
         ],
         "tags": [
@@ -2427,8 +2199,7 @@
     },
     "/v1/submitorder": {
       "post": {
-<<<<<<< HEAD
-        "operationId": "SubmitOrder",
+        "operationId": "GoCryptoTrader_SubmitOrder",
         "responses": {
           "200": {
             "description": "A successful response.",
@@ -2437,7 +2208,7 @@
             }
           },
           "default": {
-            "description": "An unexpected error response",
+            "description": "An unexpected error response.",
             "schema": {
               "$ref": "#/definitions/runtimeError"
             }
@@ -2451,208 +2222,6 @@
             "schema": {
               "$ref": "#/definitions/gctrpcSubmitOrderRequest"
             }
-          }
-        ],
-        "tags": [
-          "GoCryptoTrader"
-        ]
-      }
-    },
-    "/v1/updateexchangesupportedpairs": {
-      "get": {
-        "operationId": "UpdateExchangeSupportedPairs",
-        "responses": {
-          "200": {
-            "description": "A successful response.",
-            "schema": {
-              "$ref": "#/definitions/gctrpcGenericResponse"
-            }
-          },
-          "default": {
-            "description": "An unexpected error response",
-            "schema": {
-              "$ref": "#/definitions/runtimeError"
-            }
-          }
-        },
-        "parameters": [
-          {
-            "name": "exchange",
-            "in": "query",
-            "required": false,
-            "type": "string"
-          }
-        ],
-        "tags": [
-          "GoCryptoTrader"
-        ]
-      }
-    },
-    "/v1/websocketgetinfo": {
-      "get": {
-        "operationId": "WebsocketGetInfo",
-        "responses": {
-          "200": {
-            "description": "A successful response.",
-            "schema": {
-              "$ref": "#/definitions/gctrpcWebsocketGetInfoResponse"
-            }
-          },
-          "default": {
-            "description": "An unexpected error response",
-            "schema": {
-              "$ref": "#/definitions/runtimeError"
-            }
-          }
-        },
-        "parameters": [
-          {
-            "name": "exchange",
-            "in": "query",
-            "required": false,
-            "type": "string"
-          }
-        ],
-        "tags": [
-          "GoCryptoTrader"
-        ]
-      }
-    },
-    "/v1/websocketgetsubscriptions": {
-      "get": {
-        "operationId": "WebsocketGetSubscriptions",
-        "responses": {
-          "200": {
-            "description": "A successful response.",
-            "schema": {
-              "$ref": "#/definitions/gctrpcWebsocketGetSubscriptionsResponse"
-            }
-          },
-          "default": {
-            "description": "An unexpected error response",
-            "schema": {
-              "$ref": "#/definitions/runtimeError"
-            }
-          }
-        },
-        "parameters": [
-          {
-            "name": "exchange",
-            "in": "query",
-            "required": false,
-            "type": "string"
-          }
-        ],
-        "tags": [
-          "GoCryptoTrader"
-        ]
-      }
-    },
-    "/v1/websocketsetenabled": {
-      "get": {
-        "operationId": "WebsocketSetEnabled",
-        "responses": {
-          "200": {
-            "description": "A successful response.",
-            "schema": {
-              "$ref": "#/definitions/gctrpcGenericResponse"
-            }
-          },
-          "default": {
-            "description": "An unexpected error response",
-            "schema": {
-              "$ref": "#/definitions/runtimeError"
-            }
-          }
-        },
-        "parameters": [
-          {
-            "name": "exchange",
-            "in": "query",
-            "required": false,
-            "type": "string"
-          },
-          {
-            "name": "enable",
-            "in": "query",
-            "required": false,
-            "type": "boolean",
-            "format": "boolean"
-          }
-        ],
-        "tags": [
-          "GoCryptoTrader"
-        ]
-      }
-    },
-    "/v1/websocketsetproxy": {
-      "get": {
-        "operationId": "WebsocketSetProxy",
-        "responses": {
-          "200": {
-            "description": "A successful response.",
-            "schema": {
-              "$ref": "#/definitions/gctrpcGenericResponse"
-            }
-          },
-          "default": {
-            "description": "An unexpected error response",
-            "schema": {
-              "$ref": "#/definitions/runtimeError"
-            }
-          }
-        },
-        "parameters": [
-          {
-            "name": "exchange",
-            "in": "query",
-            "required": false,
-            "type": "string"
-          },
-          {
-            "name": "proxy",
-            "in": "query",
-            "required": false,
-            "type": "string"
-          }
-        ],
-        "tags": [
-          "GoCryptoTrader"
-        ]
-      }
-    },
-    "/v1/websocketseturl": {
-      "get": {
-        "operationId": "WebsocketSetURL",
-=======
-        "operationId": "GoCryptoTrader_SubmitOrder",
->>>>>>> f3da99bf
-        "responses": {
-          "200": {
-            "description": "A successful response.",
-            "schema": {
-              "$ref": "#/definitions/gctrpcGenericResponse"
-            }
-          },
-          "default": {
-            "description": "An unexpected error response.",
-            "schema": {
-              "$ref": "#/definitions/runtimeError"
-            }
-          }
-        },
-        "parameters": [
-          {
-            "name": "exchange",
-            "in": "query",
-            "required": false,
-            "type": "string"
-          },
-          {
-            "name": "url",
-            "in": "query",
-            "required": false,
-            "type": "string"
           }
         ],
         "tags": [
@@ -3190,11 +2759,7 @@
         }
       }
     },
-<<<<<<< HEAD
-    "gctrpcAuditEvent": {
-=======
     "gctrpcCancelBatchOrdersRequest": {
->>>>>>> f3da99bf
       "type": "object",
       "properties": {
         "exchange": {
@@ -3406,27 +2971,16 @@
     "gctrpcFindMissingIntervalsResponse": {
       "type": "object",
       "properties": {
-<<<<<<< HEAD
-        "exchangeName": {
-          "type": "string"
-        },
-        "assetType": {
-=======
         "exchange_name": {
           "type": "string"
         },
         "asset_type": {
->>>>>>> f3da99bf
           "type": "string"
         },
         "pair": {
           "$ref": "#/definitions/gctrpcCurrencyPair"
         },
-<<<<<<< HEAD
-        "missingPeriods": {
-=======
         "missing_periods": {
->>>>>>> f3da99bf
           "type": "array",
           "items": {
             "type": "string"
@@ -3507,12 +3061,7 @@
           "type": "string"
         },
         "status": {
-<<<<<<< HEAD
-          "type": "boolean",
-          "format": "boolean"
-=======
           "type": "boolean"
->>>>>>> f3da99bf
         }
       }
     },
@@ -3724,14 +3273,6 @@
         }
       }
     },
-    "gctrpcGetExchangeAssetsResponse": {
-      "type": "object",
-      "properties": {
-        "assets": {
-          "type": "string"
-        }
-      }
-    },
     "gctrpcGetExchangeInfoResponse": {
       "type": "object",
       "properties": {
@@ -4374,12 +3915,7 @@
           }
         },
         "enable": {
-<<<<<<< HEAD
-          "type": "boolean",
-          "format": "boolean"
-=======
           "type": "boolean"
->>>>>>> f3da99bf
         }
       }
     },
@@ -4607,22 +4143,6 @@
           "type": "string"
         },
         "supported": {
-<<<<<<< HEAD
-          "type": "boolean",
-          "format": "boolean"
-        },
-        "enabled": {
-          "type": "boolean",
-          "format": "boolean"
-        },
-        "authenticated_supported": {
-          "type": "boolean",
-          "format": "boolean"
-        },
-        "authenticated": {
-          "type": "boolean",
-          "format": "boolean"
-=======
           "type": "boolean"
         },
         "enabled": {
@@ -4633,7 +4153,6 @@
         },
         "authenticated": {
           "type": "boolean"
->>>>>>> f3da99bf
         },
         "running_url": {
           "type": "string"
