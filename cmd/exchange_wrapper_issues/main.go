--- conflicted
+++ resolved
@@ -587,8 +587,6 @@
 			Response:   jsonifyInterface([]interface{}{nil}),
 		})
 
-<<<<<<< HEAD
-=======
 		var request []order.Cancel
 		request = append(request, order.Cancel{
 			Side:      testOrderSide,
@@ -611,7 +609,6 @@
 			Response:   jsonifyInterface([]interface{}{CancelBatchOrdersResponse}),
 		})
 
->>>>>>> f3da99bf
 		var cancellAllOrdersResponse order.CancelAllResponse
 		cancellAllOrdersResponse, err = e.CancelAllOrders(&cancelRequest)
 		msg = ""
