package main

import (
	"log"
	"math/rand"
	"sync"
	"time"

	"github.com/thrasher-corp/gocryptotrader/common"
	"github.com/thrasher-corp/gocryptotrader/currency"
	"github.com/thrasher-corp/gocryptotrader/engine"
	exchange "github.com/thrasher-corp/gocryptotrader/exchanges"
	"github.com/thrasher-corp/gocryptotrader/exchanges/asset"
	"github.com/thrasher-corp/gocryptotrader/exchanges/kline"
)

const (
	totalWrappers = 25
)

func main() {
	var err error
	engine.Bot, err = engine.New()
	if err != nil {
		log.Fatalf("Failed to initialise engine. Err: %s", err)
	}

	engine.Bot.Settings = engine.Settings{
		DisableExchangeAutoPairUpdates: true,
	}

	log.Printf("Loading exchanges..")
	var wg sync.WaitGroup
	for x := range exchange.Exchanges {
		err := engine.Bot.LoadExchange(exchange.Exchanges[x], true, &wg)
		if err != nil {
			log.Printf("Failed to load exchange %s. Err: %s",
				exchange.Exchanges[x],
				err)
			continue
		}
	}
	wg.Wait()
	log.Println("Done.")

	log.Printf("Testing exchange wrappers..")
	results := make(map[string][]string)
	wg = sync.WaitGroup{}
	exchanges := engine.Bot.GetExchanges()
	for x := range exchanges {
		exch := exchanges[x]
		wg.Add(1)
		go func(e exchange.IBotExchange) {
			results[e.GetName()] = testWrappers(e)
			wg.Done()
		}(exch)
	}
	wg.Wait()
	log.Println("Done.")

	log.Println()
	for name, funcs := range results {
		pct := float64(totalWrappers-len(funcs)) / float64(totalWrappers) * 100
		log.Printf("Exchange %s wrapper coverage [%d/%d - %.2f%%] | Total missing: %d", name, totalWrappers-len(funcs), totalWrappers, pct, len(funcs))
		log.Printf("\t Wrappers not implemented:")

		for x := range funcs {
			log.Printf("\t - %s", funcs[x])
		}
		log.Println()
	}
}

func testWrappers(e exchange.IBotExchange) []string {
	p := currency.NewPair(currency.BTC, currency.USD)
	assetType := asset.Spot
	if !e.SupportsAsset(assetType) {
		assets := e.GetAssetTypes()
		rand.Seed(time.Now().Unix())
		assetType = assets[rand.Intn(len(assets))] // nolint:gosec // basic number generation required, no need for crypo/rand
	}

	var funcs []string

	_, err := e.FetchTicker(p, assetType)
	if err == common.ErrNotYetImplemented {
		funcs = append(funcs, "FetchTicker")
	}

	_, err = e.UpdateTicker(p, assetType)
	if err == common.ErrNotYetImplemented {
		funcs = append(funcs, "UpdateTicker")
	}

	_, err = e.FetchOrderbook(p, assetType)
	if err == common.ErrNotYetImplemented {
		funcs = append(funcs, "FetchOrderbook")
	}

	_, err = e.UpdateOrderbook(p, assetType)
	if err == common.ErrNotYetImplemented {
		funcs = append(funcs, "UpdateOrderbook")
	}

	_, err = e.FetchTradablePairs(asset.Spot)
	if err == common.ErrNotYetImplemented {
		funcs = append(funcs, "FetchTradablePairs")
	}

	err = e.UpdateTradablePairs(false)
	if err == common.ErrNotYetImplemented {
		funcs = append(funcs, "UpdateTradablePairs")
	}

	_, err = e.FetchAccountInfo()
	if err == common.ErrNotYetImplemented {
		funcs = append(funcs, "GetAccountInfo")
	}

	_, err = e.GetRecentTrades(p, assetType)
	if err == common.ErrNotYetImplemented {
		funcs = append(funcs, "GetRecentTrades")
	}

	_, err = e.GetHistoricTrades(p, assetType, time.Time{}, time.Time{})
	if err == common.ErrNotYetImplemented {
		funcs = append(funcs, "GetHistoricTrades")
	}

	_, err = e.GetFundingHistory()
	if err == common.ErrNotYetImplemented {
		funcs = append(funcs, "GetFundingHistory")
	}

	_, err = e.SubmitOrder(nil)
	if err == common.ErrNotYetImplemented {
		funcs = append(funcs, "SubmitOrder")
	}

	_, err = e.ModifyOrder(nil)
	if err == common.ErrNotYetImplemented {
		funcs = append(funcs, "ModifyOrder")
	}

	err = e.CancelOrder(nil)
	if err == common.ErrNotYetImplemented {
		funcs = append(funcs, "CancelOrder")
	}

<<<<<<< HEAD
=======
	_, err = e.CancelBatchOrders(nil)
	if err == common.ErrNotYetImplemented {
		funcs = append(funcs, "CancelBatchOrders")
	}

>>>>>>> f3da99bf
	_, err = e.CancelAllOrders(nil)
	if err == common.ErrNotYetImplemented {
		funcs = append(funcs, "CancelAllOrders")
	}

	_, err = e.GetOrderInfo("1", p, assetType)
	if err == common.ErrNotYetImplemented {
		funcs = append(funcs, "GetOrderInfo")
	}

	_, err = e.GetOrderHistory(nil)
	if err == common.ErrNotYetImplemented {
		funcs = append(funcs, "GetOrderHistory")
	}

	_, err = e.GetActiveOrders(nil)
	if err == common.ErrNotYetImplemented {
		funcs = append(funcs, "GetActiveOrders")
	}

	_, err = e.GetDepositAddress(currency.BTC, "")
	if err == common.ErrNotYetImplemented {
		funcs = append(funcs, "GetDepositAddress")
	}

	_, err = e.WithdrawCryptocurrencyFunds(nil)
	if err == common.ErrNotYetImplemented {
		funcs = append(funcs, "WithdrawCryptocurrencyFunds")
	}

	_, err = e.WithdrawFiatFunds(nil)
	if err == common.ErrNotYetImplemented {
		funcs = append(funcs, "WithdrawFiatFunds")
	}
	_, err = e.WithdrawFiatFundsToInternationalBank(nil)
	if err == common.ErrNotYetImplemented {
		funcs = append(funcs, "WithdrawFiatFundsToInternationalBank")
	}

	_, err = e.GetHistoricCandles(currency.Pair{}, asset.Spot, time.Unix(0, 0), time.Unix(0, 0), kline.OneDay)
	if err == common.ErrNotYetImplemented {
		funcs = append(funcs, "GetHistoricCandles")
	}

	_, err = e.GetHistoricCandlesExtended(currency.Pair{}, asset.Spot, time.Unix(0, 0), time.Unix(0, 0), kline.OneDay)
	if err == common.ErrNotYetImplemented {
		funcs = append(funcs, "GetHistoricCandlesExtended")
	}

	_, err = e.UpdateAccountInfo()
	if err == common.ErrNotYetImplemented {
		funcs = append(funcs, "UpdateAccountInfo")
	}

	_, err = e.GetFeeByType(&exchange.FeeBuilder{})
	if err == common.ErrNotYetImplemented {
		funcs = append(funcs, "GetFeeByType")
	}

	return funcs
}<|MERGE_RESOLUTION|>--- conflicted
+++ resolved
@@ -147,14 +147,11 @@
 		funcs = append(funcs, "CancelOrder")
 	}
 
-<<<<<<< HEAD
-=======
 	_, err = e.CancelBatchOrders(nil)
 	if err == common.ErrNotYetImplemented {
 		funcs = append(funcs, "CancelBatchOrders")
 	}
 
->>>>>>> f3da99bf
 	_, err = e.CancelAllOrders(nil)
 	if err == common.ErrNotYetImplemented {
 		funcs = append(funcs, "CancelAllOrders")
